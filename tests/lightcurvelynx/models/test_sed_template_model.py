--- conflicted
+++ resolved
@@ -76,11 +76,7 @@
     )
     assert np.allclose(sed_values, expected_values)
 
-<<<<<<< HEAD
-    # We fail is we have the wrong number of columns.
-=======
     # We fail if we have the wrong number of columns.
->>>>>>> 56f8aeab
     with pytest.raises(ValueError):
         SEDTemplate(
             np.array([[1.0, 1000.0], [2.0, 2000.0]]),
