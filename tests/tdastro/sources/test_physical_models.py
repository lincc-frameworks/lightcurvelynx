--- conflicted
+++ resolved
@@ -80,11 +80,7 @@
 
 
 def test_physical_model_evaluate_sed():
-<<<<<<< HEAD
     """Test that we can evaluate a SEDModel."""
-=======
-    """Test that we can evaluate a PhysicalModel."""
->>>>>>> d399caef
     times = np.array([0.0, 1.0, 2.0, 3.0, 4.0])
     waves = np.array([4000.0, 5000.0])
     brightness = GivenValueList([10.0, 20.0, 30.0])
@@ -126,11 +122,7 @@
     assert len(np.unique(flux)) == 1
 
 
-<<<<<<< HEAD
 def test_physical_model_evaluate_bandflux(passbands_dir):
-=======
-def test_physical_model_evaluate_band_fluxes(passbands_dir):
->>>>>>> d399caef
     """Test that band fluxes are computed correctly."""
     # It should work fine for any positive Fnu.
     f_nu = np.random.lognormal()
@@ -144,14 +136,6 @@
 
     # It should fail if no filters are provided.
     with pytest.raises(ValueError):
-<<<<<<< HEAD
-        _band_fluxes = static_source.evaluate_bandflux(passbands, times=times, filters=None, state=state)
-    # It should fail if single passband is provided, but with multiple filter names.
-    with pytest.raises(ValueError):
-        _band_fluxes = static_source.evaluate_bandflux(passbands.passbands["LSST_r"], times, filters, state)
-
-    band_fluxes = static_source.evaluate_bandflux(passbands, times, filters, state)
-=======
         _band_fluxes = static_source.evaluate_band_fluxes(passbands, times=times, filters=None, state=state)
     # It should fail if single passband is provided, but with multiple filter names.
     with pytest.raises(KeyError):
@@ -160,7 +144,6 @@
         )
 
     band_fluxes = static_source.evaluate_band_fluxes(passbands, times, filters, state)
->>>>>>> d399caef
     assert band_fluxes.shape == (n_passbands,)
     np.testing.assert_allclose(band_fluxes, f_nu, rtol=1e-10)
 
@@ -169,11 +152,7 @@
     brightness_list = [1.5 * i for i in range(n_samples)]
     static_source2 = StaticSource(brightness=GivenValueList(brightness_list))
     state2 = static_source2.sample_parameters(num_samples=n_samples)
-<<<<<<< HEAD
-    band_fluxes2 = static_source2.evaluate_bandflux(passbands, times, filters, state2)
-=======
     band_fluxes2 = static_source2.evaluate_band_fluxes(passbands, times, filters, state2)
->>>>>>> d399caef
     assert band_fluxes2.shape == (n_samples, n_passbands)
     for idx, brightness in enumerate(brightness_list):
         np.testing.assert_allclose(band_fluxes2[idx, :], brightness, rtol=1e-10)