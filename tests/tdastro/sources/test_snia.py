import numpy as np
import sncosmo
from astropy import units as u
from tdastro.astro_utils.passbands import PassbandGroup
from tdastro.astro_utils.snia_utils import DistModFromRedshift, HostmassX1Func, X0FromDistMod
from tdastro.astro_utils.unit_utils import flam_to_fnu
from tdastro.rand_nodes.np_random import NumpyRandomFunc
from tdastro.sources.sncomso_models import SncosmoWrapperModel
from tdastro.sources.snia_host import SNIaHost


def draw_single_random_sn(
    source,
    opsim,
    passbands,
):
    """
    Draw a single random SN realiztion
    """

    state = source.sample_parameters()

    z = source.get_param(state, "redshift")
    wave_obs = passbands.waves
    wavelengths_rest = wave_obs / (1.0 + z)

    res = {"wavelengths_rest": wavelengths_rest}

    t0 = source.get_param(state, "t0")

    if opsim:
        ra = source.get_param(state, "ra")
        dec = source.get_param(state, "dec")
        obs = opsim.get_observations(ra, dec, radius=1.75, cols=["time", "filter"])

        times = obs["time"]
        phase_obs = times - t0
        times = np.sort(times[(phase_obs > -20) & (phase_obs < 50)])
        # Note that we don't have filter info yet.

        if len(times) == 0:
            print(f"No overlap time in opsim for (ra,dec)=({ra:.2f},{dec:.2f})")
            return

    res["times"] = times

    flux_flam = source.evaluate(times, wave_obs, graph_state=state)
    res["flux_flam"] = flux_flam

    # convert ergs/s/cm^2/AA to nJy

    flux_fnu = flam_to_fnu(
        flux_flam, wave_obs, wave_unit=u.AA, flam_unit=u.erg / u.second / u.cm**2 / u.AA, fnu_unit=u.nJy
    )

    res["flux_fnu"] = flux_fnu

    bandfluxes = passbands.fluxes_to_bandfluxes(flux_fnu)
    res["bandfluxes"] = bandfluxes

    res["state"] = state

    return res


def run_snia_end2end(oversampled_observations, passbands_dir, nsample=1):
    """Test that we can sample and create SN Ia simulation using the salt3 model.

    Parameters
    ----------
    oversampled_observations : OpSim
        The opsim data to use.
    passbands_dir : str
        The name of the directory holding the passband information.
    nsample : int
        The number of samples to test.
        Default:  1

    Returns
    -------
    res_list : dict
        A dictionary of lists of sampling and result information.
    passbands : PassbandGroup
        The passbands used.
    """
    t_min = oversampled_observations["observationStartMJD"].min()
    t_max = oversampled_observations["observationStartMJD"].max()

    # Create a host galaxy.
    host = SNIaHost(
        ra=NumpyRandomFunc("uniform", low=-0.5, high=0.5),  # all pointings RA = 0.0
        dec=NumpyRandomFunc("uniform", low=-0.5, high=0.5),  # all pointings Dec = 0.0
        hostmass=NumpyRandomFunc("uniform", low=7, high=12),
        redshift=NumpyRandomFunc("uniform", low=0.01, high=0.02),
    )

    distmod_func = DistModFromRedshift(host.redshift, H0=73.0, Omega_m=0.3)
    x1_func = HostmassX1Func(host.hostmass)
    c_func = NumpyRandomFunc("normal", loc=0, scale=0.02)
    m_abs_func = NumpyRandomFunc("normal", loc=-19.3, scale=0.1)

    x0_func = X0FromDistMod(
        distmod=distmod_func,
        x1=x1_func,
        c=c_func,
        alpha=0.14,
        beta=3.1,
        m_abs=m_abs_func,
    )

    sncosmo_modelname = "salt3"

    source = SncosmoWrapperModel(
        sncosmo_modelname,
        t0=NumpyRandomFunc("uniform", low=t_min, high=t_max),
        x0=x0_func,
        x1=x1_func,
        c=c_func,
        ra=NumpyRandomFunc("normal", loc=host.ra, scale=0.01),
        dec=NumpyRandomFunc("normal", loc=host.dec, scale=0.01),
        redshift=host.redshift,
    )

    passbands = PassbandGroup(
        passband_parameters=[
            {
<<<<<<< HEAD
                "survey": "LSST",
                "filter_name": "u",
                "table_path": f"{passbands_dir}/LSST/u.dat",
            },
            {
                "survey": "LSST",
                "filter_name": "r",
                "table_path": f"{passbands_dir}/LSST/r.dat",
=======
                "filter_name": "r",
                "table_path": f"{passbands_dir}/LSST/r.dat",
            },
            {
                "filter_name": "i",
                "table_path": f"{passbands_dir}/LSST/u.dat",
>>>>>>> ad925bcf
            },
        ],
        survey="LSST",
        units="nm",
        trim_quantile=0.001,
        delta_wave=1,
    )

    res_list = []
    any_valid_results = False
    for _n in range(0, nsample):
        res = draw_single_random_sn(
            source,
            opsim=oversampled_observations,
            passbands=passbands,
        )

        if res is None:
            continue
        any_valid_results = True

        state = res["state"]

        p = {}
        for parname in ["t0", "x0", "x1", "c", "redshift", "ra", "dec"]:
            p[parname] = float(source.get_param(state, parname))
        for parname in ["hostmass"]:
            p[parname] = host.get_param(state, parname)
        for parname in ["distmod"]:
            p[parname] = x0_func.get_param(state, parname)
        res["parameter_values"] = p

        saltpars = {"x0": p["x0"], "x1": p["x1"], "c": p["c"], "z": p["redshift"], "t0": p["t0"]}
        model = sncosmo.Model(sncosmo_modelname)
        model.update(saltpars)
        wave = passbands.waves
        time = res["times"]

        flux_sncosmo = model.flux(time, wave)
        np.testing.assert_allclose(res["flux_flam"], flux_sncosmo, atol=1e-30, rtol=1e-5)

        for f, passband in passbands.passbands.items():
            # Skip test for negative fluxes
            if np.any(flux_sncosmo < 0):
                continue
            sncosmo_band = sncosmo.Bandpass(*passband.processed_transmission_table.T, name=f)
            bandflux_sncosmo = model.bandflux(sncosmo_band, time, zpsys="ab", zp=8.9 + 2.5 * 9)
            np.testing.assert_allclose(res["bandfluxes"][f], bandflux_sncosmo, rtol=1e-1, err_msg=f"band {f}")

        res_list.append(res)

    assert any_valid_results, f"No valid results found over all {nsample} samples."

    return res_list, passbands


def test_snia_end2end(oversampled_observations, passbands_dir):
    """Test that the end to end run works."""
    num_samples = 1
    res_list, passbands = run_snia_end2end(oversampled_observations, passbands_dir, nsample=num_samples)
    assert len(res_list) == num_samples
    assert len(passbands) == 2<|MERGE_RESOLUTION|>--- conflicted
+++ resolved
@@ -124,27 +124,15 @@
     passbands = PassbandGroup(
         passband_parameters=[
             {
-<<<<<<< HEAD
-                "survey": "LSST",
-                "filter_name": "u",
-                "table_path": f"{passbands_dir}/LSST/u.dat",
-            },
-            {
-                "survey": "LSST",
-                "filter_name": "r",
-                "table_path": f"{passbands_dir}/LSST/r.dat",
-=======
                 "filter_name": "r",
                 "table_path": f"{passbands_dir}/LSST/r.dat",
             },
             {
                 "filter_name": "i",
                 "table_path": f"{passbands_dir}/LSST/u.dat",
->>>>>>> ad925bcf
             },
         ],
         survey="LSST",
-        units="nm",
         trim_quantile=0.001,
         delta_wave=1,
     )
