--- conflicted
+++ resolved
@@ -119,7 +119,6 @@
     assert np.allclose(state2["b"]["v1"], [2.0, 2.5, 3.0, 3.5, 4.0])
 
 
-<<<<<<< HEAD
 def test_graph_state_update():
     """Test that we can update a single sample GraphState."""
     state = GraphState()
@@ -164,7 +163,8 @@
     state4.set("e", "v1", 1.0)
     with pytest.raises(ValueError):
         state.update(state4)
-=======
+
+
 def test_transpose_dict_of_list():
     """Test the transpose_dict_of_list helper function"""
     input_dict = {
@@ -186,5 +186,4 @@
     with pytest.raises(ValueError):
         _ = transpose_dict_of_list(input_dict, 0)
     with pytest.raises(ValueError):
-        _ = transpose_dict_of_list(input_dict, 4)
->>>>>>> 4a87261c
+        _ = transpose_dict_of_list(input_dict, 4)