--- conflicted
+++ resolved
@@ -1,6 +1,6 @@
 import numpy as np
 import pytest
-from tdastro.astro_utils.passbands import PassbandGroup
+from tdastro.astro_utils.passbands import Passband, PassbandGroup
 from tdastro.sources.spline_model import SplineModel
 
 
@@ -98,8 +98,15 @@
         np.unique(np.concatenate([np.arange(100, 301, 5), np.arange(250, 351, 5), np.arange(400, 601, 5)])),
     )
 
-<<<<<<< HEAD
-=======
+    # Test that the PassbandGroup class raises an error for an unknown preset
+    try:
+        _ = PassbandGroup(preset="Unknown")
+    except ValueError as e:
+        assert str(e) == "Unknown passband preset: Unknown"
+    else:
+        raise AssertionError("PassbandGroup should raise an error for an unknown preset")
+
+
 def test_passband_group_from_list(tmp_path):
     """Test that we can create a PassbandGroup from a pre-specified list."""
     pb_list = [
@@ -177,28 +184,6 @@
         np.unique(np.concatenate([np.arange(100, 251, 5), np.arange(200.5, 301, 5)])),
     )
 
-
-def test_passband_group_str(tmp_path):
-    """Test the __str__ method of the PassbandGroup class."""
-    # Test that the __str__ method returns the expected string with custom passbands
-    test_passband_group = create_passband_group(tmp_path)
-    assert str(test_passband_group) == "PassbandGroup containing 3 passbands: TEST_a, TEST_b, TEST_c"
-
-
-def test_passband_group_calculate_in_band_wave_indices(tmp_path):
-    """Test the calculate_in_band_wave_indices method of the PassbandGroup class."""
-    # Test with simple passband group
-    test_passband_group = create_passband_group(tmp_path, delta_wave=20, trim_quantile=None)
-
-    passband_A = test_passband_group.passbands["TEST_a"]
-    passband_B = test_passband_group.passbands["TEST_b"]
-    passband_C = test_passband_group.passbands["TEST_c"]
-
-    # Note that passband_A and passband_B have overlapping wavelength ranges
-    # Where passband_A covers 100-300 and passband_B covers 250-350 (and passband_C covers 400-600)
-    assert np.allclose(passband_A._in_band_wave_indices, np.array([0, 1, 2, 3, 4, 5, 6, 7, 9, 11, 13]))
-    assert np.allclose(passband_A.waves, test_passband_group.waves[passband_A._in_band_wave_indices])
->>>>>>> ffad7c49
 
 def test_passband_group_str(passbands_dir, tmp_path):
     """Test the __str__ method of the PassbandGroup class."""
