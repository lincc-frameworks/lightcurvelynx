--- conflicted
+++ resolved
@@ -167,35 +167,6 @@
     assert model2 in model3.direct_dependencies
 
 
-<<<<<<< HEAD
-def test_parameterized_node_get_info():
-    """Test that we can extract the parameters of a graph of ParameterizedNode."""
-    model1 = PairModel(value1=0.5, value2=1.5, node_label="node1")
-    model2 = PairModel(value1=model1.value1, value2=3.0, node_label="node2")
-    model3 = PairModel(value1=model1.value1, value2=model2.value_sum, node_label="node3")
-
-    # We need to finalize the model names to include the node's position in the string.
-    model3.set_graph_positions()
-
-    # Get the node strings.
-    node_strings = model3.get_all_node_info("node_string")
-    assert len(node_strings) == 6
-    assert "node3" in node_strings
-    assert "node1" in node_strings
-    assert "node2" in node_strings
-
-    # Get the node hash values and check they are all unique.
-    node_hashes = model3.get_all_node_info("node_hash")
-    assert len(node_hashes) == len(set(node_hashes))
-
-    # Get the node positions. These should be integers [0, 5]
-    node_pos = model3.get_all_node_info("node_pos")
-    for i in range(6):
-        assert i in node_pos
-
-
-=======
->>>>>>> 578e3d07
 def test_parameterized_node_modify():
     """Test that we can modify the parameters in a node."""
     model = PairModel(value1=0.5, value2=0.5)
