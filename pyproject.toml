
[project]
name = "tdastro"
license = {file = "LICENSE"}
readme = "README.md"
authors = [
    { name = "LINCC Frameworks", email = "lincc-frameworks-team@lists.lsst.org" }
]
classifiers = [
    "Development Status :: 4 - Beta",
    "License :: OSI Approved :: MIT License",
    "Intended Audience :: Developers",
    "Intended Audience :: Science/Research",
    "Operating System :: OS Independent",
    "Programming Language :: Python",
]
dynamic = ["version"]
requires-python = ">=3.10"
dependencies = [
    "astropy",
    "cdshealpix",
    "citation-compass>=0.0.3",
    "dust_extinction",
    "extinction>=0.4.7",  # Needed by sncosmo
    "jax",
    "matplotlib",
    "nested-pandas",
    "numpy>2.0",
    "pandas",
    "pooch",
    "pzflow",
    "scipy",
    "sncosmo",
]

[project.urls]
"Source Code" = "https://github.com/lincc-frameworks/tdastro"

# On a mac, install optional dependencies with `pip install '.[dev]'` (include the single quotes)
[project.optional-dependencies]
dev = [
    "asv==0.6.4", # Used to compute performance benchmarks
    "fsspec[http]",  # Read OpSim file from the web with utils/make_opsim_shorten.py
    "jupyter", # Clears output from Jupyter notebooks
    "pre-commit", # Used to run checks before finalizing a git commit
    "pytest",
    "pytest-cov", # Used to report total code coverage
    "ruff", # Used for static linting of files
<<<<<<< HEAD
    "synphot", # Used for SED modeling tests
=======
>>>>>>> 211bc686
    "VBMicrolensing",  # used for microlensing tests
]

# Install all the optional astro dependencies with `pip install '.[all]'`
# (include the single quotes)
all = [
<<<<<<< HEAD
    "synphot",  # used for SED modeling tests
=======
>>>>>>> 211bc686
    "VBMicrolensing",  # used for microlensing tests
]

[build-system]
requires = [
    "setuptools>=62", # Used to build and package the Python project
    "setuptools_scm>=6.2", # Gets release version from git. Makes it available programmatically
]
build-backend = "setuptools.build_meta"

[tool.setuptools_scm]
write_to = "src/tdastro/_version.py"

[tool.pytest.ini_options]
testpaths = [
    "tests",
]

[tool.black]
line-length = 110
target-version = ["py310"]

[tool.isort]
profile = "black"
line_length = 110

[tool.ruff]
line-length = 110
target-version = "py310"

[tool.ruff.lint]
select = [
    # pycodestyle
    "E",
    "W",
    # Pyflakes
    "F",
    # pep8-naming
    "N",
    # pyupgrade
    "UP",
    # flake8-bugbear
    "B",
    # flake8-simplify
    "SIM",
    # isort
    "I",
    # docstrings
    "D101",
    "D102",
    "D103",
    "D106",
    "D206",
    "D207",
    "D208",
    "D300",
    "D417",
    "D419",
]

ignore = [
    "UP006", # Allow non standard library generics in type hints
    "UP007", # Allow Union in type hints
    "SIM114", # Allow if with same arms
    "B028", # Allow default warning level
    "SIM117", # Allow nested with
    "UP015", # Allow redundant open parameters
    "UP028", # Allow yield in for loop
    "E721", # Allow direct type comparison
    "N803", # Allow arguments to start with a capital letter
    "N806", # Allow variables to use non-lowercase letter
    "SIM108" # Allow if-else blocks that could be ternary expressions
]

[tool.coverage.run]
omit=["src/tdastro/_version.py"]<|MERGE_RESOLUTION|>--- conflicted
+++ resolved
@@ -46,20 +46,14 @@
     "pytest",
     "pytest-cov", # Used to report total code coverage
     "ruff", # Used for static linting of files
-<<<<<<< HEAD
     "synphot", # Used for SED modeling tests
-=======
->>>>>>> 211bc686
     "VBMicrolensing",  # used for microlensing tests
 ]
 
 # Install all the optional astro dependencies with `pip install '.[all]'`
 # (include the single quotes)
 all = [
-<<<<<<< HEAD
     "synphot",  # used for SED modeling tests
-=======
->>>>>>> 211bc686
     "VBMicrolensing",  # used for microlensing tests
 ]
 
