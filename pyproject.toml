
[project]
name = "tdastro"
license = {file = "LICENSE"}
readme = "README.md"
authors = [
    { name = "LINCC Frameworks", email = "lincc-frameworks-team@lists.lsst.org" }
]
classifiers = [
    "Development Status :: 4 - Beta",
    "License :: OSI Approved :: MIT License",
    "Intended Audience :: Developers",
    "Intended Audience :: Science/Research",
    "Operating System :: OS Independent",
    "Programming Language :: Python",
]
dynamic = ["version"]
requires-python = ">=3.10"
dependencies = [
    "astropy",
    "cdshealpix",
    "citation-compass>=0.0.3",
    "dust_extinction",
    "extinction>=0.4.7",  # Needed by sncosmo
    "jax",
    "matplotlib",
    "nested-pandas",
    "numpy>2.0",
    "pandas",
    "pooch",
    "scipy",
]

[project.urls]
"Source Code" = "https://github.com/lincc-frameworks/tdastro"

# On a mac, install optional dependencies with `pip install '.[dev]'` (include the single quotes)
[project.optional-dependencies]
dev = [
    "asv==0.6.4", # Used to compute performance benchmarks
    "fsspec[http]",  # Read OpSim file from the web with utils/make_opsim_shorten.py
    "jupyter", # Clears output from Jupyter notebooks
    "pre-commit", # Used to run checks before finalizing a git commit
    "pytest",
    "pytest-cov", # Used to report total code coverage
    "pzflow",    
    "ruff", # Used for static linting of files
    "sncosmo",
    "VBMicrolensing",  # used for microlensing tests
]

# Install all the optional astro dependencies with `pip install '.[all]'`
# (include the single quotes)
all = [
<<<<<<< HEAD
    "pzflow",
=======
    "sncosmo",
>>>>>>> cbb1e39c
    "VBMicrolensing",  # used for microlensing tests
]

[build-system]
requires = [
    "setuptools>=62", # Used to build and package the Python project
    "setuptools_scm>=6.2", # Gets release version from git. Makes it available programmatically
]
build-backend = "setuptools.build_meta"

[tool.setuptools_scm]
write_to = "src/tdastro/_version.py"

[tool.pytest.ini_options]
testpaths = [
    "tests",
]

[tool.black]
line-length = 110
target-version = ["py310"]

[tool.isort]
profile = "black"
line_length = 110

[tool.ruff]
line-length = 110
target-version = "py310"

[tool.ruff.lint]
select = [
    # pycodestyle
    "E",
    "W",
    # Pyflakes
    "F",
    # pep8-naming
    "N",
    # pyupgrade
    "UP",
    # flake8-bugbear
    "B",
    # flake8-simplify
    "SIM",
    # isort
    "I",
    # docstrings
    "D101",
    "D102",
    "D103",
    "D106",
    "D206",
    "D207",
    "D208",
    "D300",
    "D417",
    "D419",
]

ignore = [
    "UP006", # Allow non standard library generics in type hints
    "UP007", # Allow Union in type hints
    "SIM114", # Allow if with same arms
    "B028", # Allow default warning level
    "SIM117", # Allow nested with
    "UP015", # Allow redundant open parameters
    "UP028", # Allow yield in for loop
    "E721", # Allow direct type comparison
    "N803", # Allow arguments to start with a capital letter
    "N806", # Allow variables to use non-lowercase letter
    "SIM108" # Allow if-else blocks that could be ternary expressions
]

[tool.coverage.run]
omit=["src/tdastro/_version.py"]<|MERGE_RESOLUTION|>--- conflicted
+++ resolved
@@ -52,11 +52,8 @@
 # Install all the optional astro dependencies with `pip install '.[all]'`
 # (include the single quotes)
 all = [
-<<<<<<< HEAD
     "pzflow",
-=======
     "sncosmo",
->>>>>>> cbb1e39c
     "VBMicrolensing",  # used for microlensing tests
 ]
 
