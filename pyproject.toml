[project]
name = "tdastro"
license = {file = "LICENSE"}
readme = "README.md"
authors = [
    { name = "LINCC Frameworks", email = "olynn@andrew.cmu.edu" }
]
classifiers = [
    "Development Status :: 4 - Beta",
    "License :: OSI Approved :: MIT License",
    "Intended Audience :: Developers",
    "Intended Audience :: Science/Research",
    "Operating System :: OS Independent",
    "Programming Language :: Python",
]
dynamic = ["version"]
requires-python = ">=3.9"
dependencies = [
    "astropy",
    "jax",
<<<<<<< HEAD
    "nested-pandas",
=======
    "matplotlib",
>>>>>>> 89eea470
    "numpy",
    "pandas",
    "pzflow",
    "scipy",
    "sncosmo",
]

[project.urls]
"Source Code" = "https://github.com/lincc-frameworks/tdastro"

# On a mac, install optional dependencies with `pip install '.[dev]'` (include the single quotes)
[project.optional-dependencies]
dev = [
    "asv==0.6.4", # Used to compute performance benchmarks
    "fsspec[http]",  # Read OpSim file from the web with utils/make_opsim_shorten.py
    "jupyter", # Clears output from Jupyter notebooks
    "pre-commit", # Used to run checks before finalizing a git commit
    "pytest",
    "pytest-cov", # Used to report total code coverage
    "ruff", # Used for static linting of files
]

[build-system]
requires = [
    "setuptools>=62", # Used to build and package the Python project
    "setuptools_scm>=6.2", # Gets release version from git. Makes it available programmatically
]
build-backend = "setuptools.build_meta"

[tool.setuptools_scm]
write_to = "src/tdastro/_version.py"

[tool.pytest.ini_options]
testpaths = [
    "tests",
]

[tool.black]
line-length = 110
target-version = ["py39"]

[tool.isort]
profile = "black"
line_length = 110

[tool.ruff]
line-length = 110
target-version = "py39"

[tool.ruff.lint]
select = [
    # pycodestyle
    "E",
    "W",
    # Pyflakes
    "F",
    # pep8-naming
    "N",
    # pyupgrade
    "UP",
    # flake8-bugbear
    "B",
    # flake8-simplify
    "SIM",
    # isort
    "I",
    # docstrings
    "D101",
    "D102",
    "D103",
    "D106",
    "D206",
    "D207",
    "D208",
    "D300",
    "D417",
    "D419",
]

ignore = [
    "UP006", # Allow non standard library generics in type hints
    "UP007", # Allow Union in type hints
    "SIM114", # Allow if with same arms
    "B028", # Allow default warning level
    "SIM117", # Allow nested with
    "UP015", # Allow redundant open parameters
    "UP028", # Allow yield in for loop
    "E721", # Allow direct type comparison
    "N803", # Allow arguments to start with a capital letter
    "N806", # Allow variables to use non-lowercase letter
]

[tool.coverage.run]
omit=["src/tdastro/_version.py"]<|MERGE_RESOLUTION|>--- conflicted
+++ resolved
@@ -18,11 +18,8 @@
 dependencies = [
     "astropy",
     "jax",
-<<<<<<< HEAD
+    "matplotlib",
     "nested-pandas",
-=======
-    "matplotlib",
->>>>>>> 89eea470
     "numpy",
     "pandas",
     "pzflow",
