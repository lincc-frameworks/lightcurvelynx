# Changes here will be overwritten by Copier
_commit: v2.1.2
_src_path: gh:lincc-frameworks/python-project-template
author_email: lincc-frameworks-team@lists.lsst.org
author_name: LINCC Frameworks
create_example_module: false
custom_install: true
enforce_style:
- ruff_lint
- ruff_format
failure_notification:
- slack
include_benchmarks: true
include_docs: true
include_notebooks: true
mypy_type_checking: none
package_name: lightcurvelynx
project_license: MIT
project_name: lightcurvelynx
project_organization: lincc-frameworks
python_versions:
- '3.11'
- '3.12'
- '3.13'
<<<<<<< HEAD
=======
- '3.14'
>>>>>>> a7345341
test_lowest_version: none<|MERGE_RESOLUTION|>--- conflicted
+++ resolved
@@ -19,11 +19,9 @@
 project_name: lightcurvelynx
 project_organization: lincc-frameworks
 python_versions:
+- '3.10'
 - '3.11'
 - '3.12'
 - '3.13'
-<<<<<<< HEAD
-=======
 - '3.14'
->>>>>>> a7345341
 test_lowest_version: none