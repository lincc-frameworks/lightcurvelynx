"""Wrappers for the models defined in redback.

https://github.com/nikhil-sarin/redback
https://redback.readthedocs.io/en/latest/
"""


import astropy.units as uu
import numpy as np
from citation_compass import CiteClass, cite_inline

from lightcurvelynx.astro_utils.unit_utils import flam_to_fnu
from lightcurvelynx.math_nodes.bilby_priors import BilbyPriorNode
from lightcurvelynx.models.physical_model import SEDModel


class RedbackWrapperModel(SEDModel, CiteClass):
    """A wrapper for redback models.

    Parameterized values include:
      * dec - The object's declination in degrees. [from BasePhysicalModel]
      * distance - The object's luminosity distance in pc. [from BasePhysicalModel]
      * ra - The object's right ascension in degrees. [from BasePhysicalModel]
      * redshift - The object's redshift. [from BasePhysicalModel]
      * t0 - The t0 of the zero phase, date. [from BasePhysicalModel]
    Additional parameterized values are used for specific redback models.

    References
    ----------
    * redback - https://ui.adsabs.harvard.edu/abs/2024MNRAS.531.1203S/abstract
    * Individual models might require citation. See references in the redback documentation.

    Attributes
    ----------
    source : function
        The underlying source function that maps time + wavelength to flux.
    source_name : str
        The name used to set the source.
    source_param_names : list
        A list of the source model's parameters that we need to set.

    Parameters
    ----------
    source : str or function
        The name of the redback model function used to generate the SEDs or
        the actual function itself.
    priors : dict, bilby.prior.PriorDict, or BilbyPriorNode, optional
        The redback model's Bilby priors.
    parameters : dict, optional
        A dictionary of parameter setters to pass to the source function.
    **kwargs : dict, optional
        Any additional keyword arguments.
    """

    # A class variable for the units so we are not computing them each time.
    _FLAM_UNIT = uu.erg / uu.second / uu.cm**2 / uu.AA

    def __init__(
        self,
        source,
        *,
        priors=None,
        parameters=None,
        **kwargs,
    ):
        # Check that the parameters passed in the dictionary and keyword arguments
        # do not overlap, so we only have one source of truth. This is needed for
        # parameters like `redshift` that overlap core parameters.
        if parameters is None:
            parameters = {}
        for key in parameters:
            if key in kwargs:
                raise ValueError(
                    f"Parameter '{key}' specified in both the parameters dictionary "
                    "and as a parameter itself. Please include it only in the dictionary."
                )

        super().__init__(**kwargs)

        # Add all of the items from the bilby prior node as settable parameters.
        parameters = parameters.copy()
        if priors is not None:
            if not isinstance(priors, BilbyPriorNode):
                priors = BilbyPriorNode(prior=priors)
            for param_name in priors.outputs:
                if param_name not in parameters:
                    parameters[param_name] = getattr(priors, param_name)

        # Use the parameter dictionary to create settable parameters for the model.
        # Some of these might have already been added by the superclass's constructor,
        # so we just change it.
        self.source_param_names = []
        for key, value in parameters.items():
            if key in self.setters:
                self.set_parameter(key, value)
            else:
                self.add_parameter(key, value, description="Parameter for redback model.")
            self.source_param_names.append(key)

        # Create the source itself.
        if isinstance(source, str):
            try:
                import redback
            except ImportError as err:
                raise ImportError(
                    "redback package is not installed be default. To use the RedbackWrapperModel, "
                    "please install redback. For example, you can install it with "
                    "`pip install redback`."
                ) from err

            self.source_name = source
            self.source = redback.model_library.all_models_dict[source]
        else:
            self.source_name = source.__name__
            self.source = source

        # Check if the model has a citation parameter we should include.
        if hasattr(self.source, "citation"):
            cite_inline("redback model", self.source.citation)

        # Redback models already handle redshift, so we do not want to double apply it.
        self.apply_redshift = False

        # We save a cahced version of the last computed SED.
        self._last_sed = None

    @property
    def param_names(self):
        """Return a list of the model's parameter names."""
        return self.source_param_names

    def minwave(self, graph_state=None):
        """Get the minimum wavelength of the model.

        Parameters
        ----------
        graph_state : GraphState, optional
            An object mapping graph parameters to their values. Not used
            for this model.

        Returns
        -------
        minwave : float or None
            The minimum wavelength of the model (in angstroms) or None
            if the model does not have a defined minimum wavelength.
        """
<<<<<<< HEAD
        return 1.0
=======
        # The minwave of the redback model depends on the result of the
        # last computed SED.
        if self._last_sed is not None:
            return self._last_sed.minwave()
        return None
>>>>>>> bf5f0360

    def maxwave(self, graph_state=None):
        """Get the maximum wavelength of the model.

        Parameters
        ----------
        graph_state : GraphState, optional
            An object mapping graph parameters to their values. Not used
            for this model.

        Returns
        -------
        maxwave : float or None
            The maximum wavelength of the model (in angstroms) or None
            if the model does not have a defined maximum wavelength.
        """
        # The maxwave of the redback model depends on the result of the
        # last computed SED.
        if self._last_sed is not None:
            return self._last_sed.maxwave()
        return None

    def compute_sed(self, times, wavelengths, graph_state=None, **kwargs):
        """Draw effect-free observations for this object.

        Parameters
        ----------
        times : numpy.ndarray
            A length T array of rest frame timestamps (MJD).
        wavelengths : numpy.ndarray, optional
            A length N array of wavelengths (in angstroms).
        graph_state : GraphState
            An object mapping graph parameters to their values.
        **kwargs : dict, optional
           Any additional keyword arguments.

        Returns
        -------
        flux_density : numpy.ndarray
            A length T x N matrix of SED values (in nJy).
        """
        params = self.get_local_params(graph_state)

        # Build the function arguments from the parameter values.
        fn_args = {}
        for name in self.source_param_names:
            fn_args[name] = params[name]

        # Compute the shifted times.
        t0 = params.get("t0", 0.0)
        if t0 is None:
            t0 = 0.0
        shifted_times = times - t0

        # Call the source function to get the RedbackTimeSeriesSource object.
        # We create this object with each call, because it depends on the parameters (fn_args).
        rb_result = self.source(
            shifted_times,
            output_format="sncosmo_source",
            **fn_args,
        )
        self._last_sed = rb_result

        # The sncosmo-type source gives an error if the wavelengths are out of bounds, so we
        # need to use extrapolation if the wavelengths are out of bounds. The function
        # compute_sed_with_extrapolation() will trim the input wavelengths to be within the model's bounds
        # and call this function again. So the second call passes this bounds check and does not recurse.
        if np.any(wavelengths < rb_result.minwave()) or np.any(wavelengths > rb_result.maxwave()):
            return self.compute_sed_with_extrapolation(times, wavelengths, graph_state, **kwargs)

        # Query the model and convert the output to nJy.
        model_flam = rb_result.get_flux_density(shifted_times, wavelengths)
        model_fnu = flam_to_fnu(
            model_flam,
            wavelengths,
            wave_unit=uu.AA,
            flam_unit=self._FLAM_UNIT,
            fnu_unit=uu.nJy,
        )

        # Clear the cached SED value since we have now evaluated it.
        self._last_sed = None

        return model_fnu<|MERGE_RESOLUTION|>--- conflicted
+++ resolved
@@ -144,15 +144,11 @@
             The minimum wavelength of the model (in angstroms) or None
             if the model does not have a defined minimum wavelength.
         """
-<<<<<<< HEAD
-        return 1.0
-=======
         # The minwave of the redback model depends on the result of the
         # last computed SED.
         if self._last_sed is not None:
             return self._last_sed.minwave()
         return None
->>>>>>> bf5f0360
 
     def maxwave(self, graph_state=None):
         """Get the maximum wavelength of the model.
