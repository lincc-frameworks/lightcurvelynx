--- conflicted
+++ resolved
@@ -166,11 +166,7 @@
         self.value = param_name
 
 
-<<<<<<< HEAD
-class AttributeNode:
-=======
 class AttributeIndicatorNode:
->>>>>>> c20fc8d8
     """A class to wrap a single attribute of an object."""
 
     def __init__(self, attr_name, parent):
@@ -427,11 +423,7 @@
             value = kwargs[name]
 
         if callable(value):
-<<<<<<< HEAD
-            if isinstance(value, AttributeNode):
-=======
             if isinstance(value, AttributeIndicatorNode):
->>>>>>> c20fc8d8
                 # Case 1a: This is an attribute of a ParameterizedNode.
                 # We set the parameter's value in this node as the extraction of the
                 # parameter's value in the parent node.
@@ -530,22 +522,14 @@
         if allow_gradient is not None:
             self.setters[name].allow_gradient = allow_gradient
 
-<<<<<<< HEAD
-        # Create an AttributeNode to represent this parameter.
-=======
         # Create an AttributeIndicatorNode to represent this parameter.
->>>>>>> c20fc8d8
         # This node allows us to reference the parameter as object.parameter_name
         # for chaining without copying the value. For example, if my_node_1, is a
         # ParameterizedNode with a parameter x, we can do:
         #   my_node_2 = ParameterizedNode(y=my_node_1.x)
         # and my_node_2 will know to use the sampled values of x from my_node_1
         # (as opposed to the setter for x).
-<<<<<<< HEAD
-        setattr(self, name, AttributeNode(name, self))
-=======
         setattr(self, name, AttributeIndicatorNode(name, self))
->>>>>>> c20fc8d8
 
     def compute(self, graph_state, rng_info=None, **kwargs):
         """Placeholder for a general compute function, which is called at the end
