"""The base models used throughout TDAstro including physical objects, effects, and populations."""

import types
from enum import Enum

import numpy as np

from tdastro.astro_utils.cosmology import RedshiftDistFunc
from tdastro.function_wrappers import TDFunc


class ParameterSource(Enum):
    """ParameterSource specifies where a PhysicalModel should get the value
    for a given parameter: a constant value, a function, or from another
    parameterized model.
    """

    CONSTANT = 1
    FUNCTION = 2
    TDFUNC_OBJ = 3
    MODEL_ATTRIBUTE = 4
    MODEL_METHOD = 5


class ParameterizedModel:
    """Any model that uses parameters that can be set by constants,
    functions, or other parameterized models. ParameterizedModels can
    include physical objects or statistical distributions.

    Attributes
    ----------
    setters : `dict` of `tuple`
        A dictionary to information about the setters for the parameters in the form:
        (ParameterSource, setter information, required). The attributes are
        stored in the order in which they need to be set.
    sample_iteration : `int`
        A counter used to syncronize  sampling runs. Tracks how many times this
        model's parameters have been resampled.
    """

    def __init__(self, **kwargs):
        self.setters = {}
        self.sample_iteration = 0

    def __str__(self):
        """Return the string representation of the model."""
        return "ParameterizedModel"

    def set_parameter(self, name, value=None, **kwargs):
        """Set a single *existing* parameter to the ParameterizedModel.

        Notes
        -----
        * Sets an initial value for the attribute based on the given information.
        * The attributes are stored in the order in which they are added.

        Parameters
        ----------
        name : `str`
            The parameter name to add.
        value : any, optional
            The information to use to set the parameter. Can be a constant,
            function, ParameterizedModel, or self.
        **kwargs : `dict`, optional
           All other keyword arguments, possibly including the parameter setters.

        Raises
        ------
        Raise a ``KeyError`` if there is a parameter collision or the parameter
        cannot be found.
        Raise a ``ValueError`` if the parameter is required, but set to None.
        """
        # Check for parameter has been added and if so, find the index.
        if name not in self.setters:
            raise KeyError(f"Tried to set parameter {name} that has not been added.") from None
        required = self.setters[name][2]

        if value is None and name in kwargs:
            # The value wasn't set, but the name is in kwargs.
            value = kwargs[name]

        if isinstance(value, types.FunctionType):
            # Case 1a: If we are getting from a static function, sample it.
            self.setters[name] = (ParameterSource.FUNCTION, value, required)
            setattr(self, name, value(**kwargs))
        elif isinstance(value, TDFunc):
            # Case 1b: We are using a TDFunc wrapped function (with default parameters).
            self.setters[name] = (ParameterSource.TDFUNC_OBJ, value, required)
            setattr(self, name, value(self, **kwargs))
        elif isinstance(value, types.MethodType) and isinstance(value.__self__, ParameterizedModel):
            # Case 2: We are trying to use the method from a ParameterizedModel.
            # Note that this will (correctly) fail if we are adding a model method from the current
            # object that requires an unset attribute.
            self.setters[name] = (ParameterSource.MODEL_METHOD, value, required)
            setattr(self, name, value(**kwargs))
        elif isinstance(value, ParameterizedModel):
            # Case 3: We are trying to access an attribute from a parameterized model.
            if not hasattr(value, name):
                raise ValueError(f"Attribute {name} missing from parent.")
            self.setters[name] = (ParameterSource.MODEL_ATTRIBUTE, value, required)
            setattr(self, name, getattr(value, name))
        else:
            # Case 4: The value is constant (including None).
            self.setters[name] = (ParameterSource.CONSTANT, value, required)
            setattr(self, name, value)

        if required and getattr(self, name) is None:
            raise ValueError(f"Missing required parameter {name}")

    def add_parameter(self, name, value=None, required=False, **kwargs):
        """Add a single *new* parameter to the ParameterizedModel.

        Notes
        -----
        * Checks multiple sources in the following order: Manually specified ``value``,
          an entry in ``kwargs``, or ``None``.
        * Sets an initial value for the attribute based on the given information.
        * The attributes are stored in the order in which they are added.

        Parameters
        ----------
        name : `str`
            The parameter name to add.
        value : any, optional
            The information to use to set the parameter. Can be a constant,
            function, ParameterizedModel, or self.
        required : `bool`
            Fail if the parameter is set to ``None``.
        **kwargs : `dict`, optional
           All other keyword arguments, possibly including the parameter setters.

        Raises
        ------
        Raise a ``KeyError`` if there is a parameter collision or the parameter
        cannot be found.
        Raise a ``ValueError`` if the parameter is required, but set to None.
        """
        # Check for parameter collision.
        if hasattr(self, name) and getattr(self, name) is not None:
            raise KeyError(f"Duplicate parameter set: {name}")

        # Add an entry for the setter function and fill in the remaining
        # information using set_parameter().
        self.setters[name] = (None, None, required)
        self.set_parameter(name, value, **kwargs)

    def sample_parameters(self, max_depth=50, **kwargs):
        """Sample the model's underlying parameters if they are provided by a function
        or ParameterizedModel.

        Parameters
        ----------
        max_depth : `int`
            The maximum recursive depth. Used to prevent infinite loops.
            Users should not need to set this manually.
        **kwargs : `dict`, optional
            All the keyword arguments, including the values needed to sample
            parameters.

        Raises
        ------
        Raise a ``ValueError`` the depth of the sampling encounters a problem
        with the order of dependencies.
        """
        if max_depth == 0:
            raise ValueError(f"Maximum sampling depth exceeded at {self}. Potential infinite loop.")

        # Run through each parameter and sample it based on the given recipe.
        # As of Python 3.7 dictionaries are guaranteed to preserve insertion ordering,
        # so this will iterate through attributes in the order they were inserted.
        for name, (source_type, setter, _) in self.setters.items():
            sampled_value = None
            if source_type == ParameterSource.CONSTANT:
                sampled_value = setter
            elif source_type == ParameterSource.FUNCTION:
                sampled_value = setter(**kwargs)
            elif source_type == ParameterSource.TDFUNC_OBJ:
                sampled_value = setter(self, **kwargs)
            elif source_type == ParameterSource.MODEL_ATTRIBUTE:
                # Check if we need to resample the parent (needs to be done before
                # we read its attribute).
                if setter.sample_iteration == self.sample_iteration:
                    setter.sample_parameters(max_depth - 1, **kwargs)
                sampled_value = getattr(setter, name)
            elif source_type == ParameterSource.MODEL_METHOD:
                # Check if we need to resample the parent (needs to be done before
                # we evaluate its method). Do not resample the current object.
                parent = setter.__self__
                if parent is not self and parent.sample_iteration == self.sample_iteration:
                    parent.sample_parameters(max_depth - 1, **kwargs)
                sampled_value = setter(**kwargs)
            else:
                raise ValueError(f"Unknown ParameterSource type {source_type} for {name}")
            setattr(self, name, sampled_value)

        # Increase the sampling iteration.
        self.sample_iteration += 1


class PhysicalModel(ParameterizedModel):
    """A physical model of a source of flux.

    Physical models can have fixed attributes (where you need to create a new model
    to change them) and settable attributes that can be passed functions or constants.
    They can also have special background pointers that link to another PhysicalModel
    producing flux. We can chain these to have a supernova in front of a star in front
    of a static background.

    Attributes
    ----------
    ra : `float`
        The object's right ascension (in degrees)
    dec : `float`
        The object's declination (in degrees)
    redshift : `float`
        The object's redshift.
    distance : `float`
<<<<<<< HEAD
        The object's distance (in pc). If the distance is not provided and
        a ``cosmology`` parameter is given, the model will try to derive from
        the redshift and the cosmology.
=======
        The object's distance (in pc)
    background : `PhysicalModel`
        A source of background flux such as a host galaxy.
>>>>>>> ac94f790
    effects : `list`
        A list of effects to apply to an observations.
    """

<<<<<<< HEAD
    def __init__(self, ra=None, dec=None, redshift=None, distance=None, **kwargs):
=======
    def __init__(self, ra=None, dec=None, distance=None, background=None, **kwargs):
>>>>>>> ac94f790
        super().__init__(**kwargs)
        self.effects = []

        # Set RA, dec, and redshift from the parameters.
        self.add_parameter("ra", ra)
        self.add_parameter("dec", dec)
        self.add_parameter("redshift", redshift)

        # If the distance is provided, use that. Otherwise try the redshift value
        # using the cosmology (if given). Finally, default to None.
        if distance is not None:
            self.add_parameter("distance", distance)
        elif redshift is not None and kwargs.get("cosmology", None) is not None:
            self.add_parameter("distance", RedshiftDistFunc(**kwargs))
        else:
            self.add_parameter("distance", None)

        # Background is an object not a sampled parameter
        self.background = background

    def __str__(self):
        """Return the string representation of the model."""
        return "PhysicalModel"

    def add_effect(self, effect, allow_dups=True, **kwargs):
        """Add a transformational effect to the PhysicalModel.
        Effects are applied in the order in which they are added.

        Parameters
        ----------
        effect : `EffectModel`
            The effect to apply.
        allow_dups : `bool`
            Allow multiple effects of the same type.
            Default = ``True``
        **kwargs : `dict`, optional
           Any additional keyword arguments.

        Raises
        ------
        Raises a ``AttributeError`` if the PhysicalModel does not have all of the
        required attributes.
        """
        # Check that we have not added this effect before.
        if not allow_dups:
            effect_type = type(effect)
            for prev in self.effects:
                if effect_type == type(prev):
                    raise ValueError("Added the effect type to a model {effect_type} more than once.")

        required: list = effect.required_parameters()
        for parameter in required:
            # Raise an AttributeError if the parameter is missing or set to None.
            if getattr(self, parameter) is None:
                raise AttributeError(f"Parameter {parameter} unset for model {type(self).__name__}")

        self.effects.append(effect)

    def _evaluate(self, times, wavelengths, **kwargs):
        """Draw effect-free observations for this object.

        Parameters
        ----------
        times : `numpy.ndarray`
            A length T array of timestamps.
        wavelengths : `numpy.ndarray`, optional
            A length N array of wavelengths.
        **kwargs : `dict`, optional
           Any additional keyword arguments.

        Returns
        -------
        flux_density : `numpy.ndarray`
            A length T x N matrix of SED values.
        """
        raise NotImplementedError()

    def evaluate(self, times, wavelengths, resample_parameters=False, **kwargs):
        """Draw observations for this object and apply the noise.

        Parameters
        ----------
        times : `numpy.ndarray`
            A length T array of timestamps.
        wavelengths : `numpy.ndarray`, optional
            A length N array of wavelengths.
        resample_parameters : `bool`
            Treat this evaluation as a completely new object, resampling the
            parameters from the original provided functions.
        **kwargs : `dict`, optional
           Any additional keyword arguments.

        Returns
        -------
        flux_density : `numpy.ndarray`
            A length T x N matrix of SED values.
        """
        if resample_parameters:
            self.sample_parameters(kwargs)

        # Compute the flux density for both the current object and add in anything
        # behind it, such as a host galaxy.
        flux_density = self._evaluate(times, wavelengths, **kwargs)
        if self.background is not None:
            flux_density += self.background._evaluate(times, wavelengths, ra=self.ra, dec=self.dec, **kwargs)

        for effect in self.effects:
            flux_density = effect.apply(flux_density, wavelengths, self, **kwargs)
        return flux_density

    def sample_parameters(self, include_effects=True, **kwargs):
        """Sample the model's underlying parameters if they are provided by a function
        or ParameterizedModel.

        Parameters
        ----------
        include_effects : `bool`
            Resample the parameters for the effects models.
        **kwargs : `dict`, optional
            All the keyword arguments, including the values needed to sample
            parameters.
        """
        if self.background is not None:
            self.background.sample_parameters(include_effects, **kwargs)
        super().sample_parameters(**kwargs)

        if include_effects:
            for effect in self.effects:
                effect.sample_parameters(**kwargs)


class EffectModel(ParameterizedModel):
    """A physical or systematic effect to apply to an observation."""

    def __init__(self, **kwargs):
        super().__init__(**kwargs)

    def __str__(self):
        """Return the string representation of the model."""
        return "EffectModel"

    def required_parameters(self):
        """Returns a list of the parameters of a PhysicalModel
        that this effect needs to access.

        Returns
        -------
        parameters : `list` of `str`
            A list of every required parameter the effect needs.
        """
        return []

    def apply(self, flux_density, wavelengths=None, physical_model=None, **kwargs):
        """Apply the effect to observations (flux_density values)

        Parameters
        ----------
        flux_density : `numpy.ndarray`
            A length T X N matrix of flux density values.
        wavelengths : `numpy.ndarray`, optional
            A length N array of wavelengths.
        physical_model : `PhysicalModel`
            A PhysicalModel from which the effect may query parameters
            such as redshift, position, or distance.
        **kwargs : `dict`, optional
           Any additional keyword arguments.

        Returns
        -------
        flux_density : `numpy.ndarray`
            A length T x N matrix of flux densities after the effect is applied.
        """
        raise NotImplementedError()


class PopulationModel(ParameterizedModel):
    """A model of a population of PhysicalModels.

    Attributes
    ----------
    num_sources : `int`
        The number of different sources in the population.
    sources : `list`
        A list of sources from which to draw.
    """

    def __init__(self, rng=None, **kwargs):
        super().__init__(**kwargs)
        self.num_sources = 0
        self.sources = []

    def __str__(self):
        """Return the string representation of the model."""
        return f"PopulationModel with {self.num_sources} sources."

    def add_source(self, new_source, **kwargs):
        """Add a new source to the population.

        Parameters
        ----------
        new_source : `PhysicalModel`
            A source from the population.
        **kwargs : `dict`, optional
           Any additional keyword arguments.
        """
        if not isinstance(new_source, PhysicalModel):
            raise ValueError("All sources must be PhysicalModels")
        self.sources.append(new_source)
        self.num_sources += 1

    def draw_source(self):
        """Sample a single source from the population.

        Returns
        -------
        source : `PhysicalModel`
            A source from the population.
        """
        raise NotImplementedError()

    def add_effect(self, effect, allow_dups=False, **kwargs):
        """Add a transformational effect to all PhysicalModels in this population.
        Effects are applied in the order in which they are added.

        Parameters
        ----------
        effect : `EffectModel`
            The effect to apply.
        allow_dups : `bool`
            Allow multiple effects of the same type.
            Default = ``True``
        **kwargs : `dict`, optional
           Any additional keyword arguments.

        Raises
        ------
        Raises a ``AttributeError`` if the PhysicalModel does not have all of the
        required attributes.
        """
        for source in self.sources:
            source.add_effect(effect, allow_dups=allow_dups, **kwargs)

    def evaluate(self, samples, times, wavelengths, resample_parameters=False, **kwargs):
        """Draw observations from a single (randomly sampled) source.

        Parameters
        ----------
        samples : `int`
            The number of sources to samples.
        times : `numpy.ndarray`
            A length T array of timestamps.
        wavelengths : `numpy.ndarray`, optional
            A length N array of wavelengths.
        resample_parameters : `bool`
            Treat this evaluation as a completely new object, resampling the
            parameters from the original provided functions.
        **kwargs : `dict`, optional
           Any additional keyword arguments.

        Returns
        -------
        results : `numpy.ndarray`
            A shape (samples, T, N) matrix of SED values.
        """
        if samples <= 0:
            raise ValueError("The number of samples must be > 0.")

        results = []
        for _ in range(samples):
            source = self.draw_source()
            object_fluxes = source.evaluate(times, wavelengths, resample_parameters, **kwargs)
            results.append(object_fluxes)
        return np.array(results)<|MERGE_RESOLUTION|>--- conflicted
+++ resolved
@@ -215,24 +215,16 @@
     redshift : `float`
         The object's redshift.
     distance : `float`
-<<<<<<< HEAD
         The object's distance (in pc). If the distance is not provided and
         a ``cosmology`` parameter is given, the model will try to derive from
         the redshift and the cosmology.
-=======
-        The object's distance (in pc)
     background : `PhysicalModel`
         A source of background flux such as a host galaxy.
->>>>>>> ac94f790
     effects : `list`
         A list of effects to apply to an observations.
     """
 
-<<<<<<< HEAD
-    def __init__(self, ra=None, dec=None, redshift=None, distance=None, **kwargs):
-=======
-    def __init__(self, ra=None, dec=None, distance=None, background=None, **kwargs):
->>>>>>> ac94f790
+    def __init__(self, ra=None, dec=None, redshift=None, distance=None, background=None, **kwargs):
         super().__init__(**kwargs)
         self.effects = []
 
