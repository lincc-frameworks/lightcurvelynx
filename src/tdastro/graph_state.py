--- conflicted
+++ resolved
@@ -265,27 +265,16 @@
         if self.num_samples == 1:
             # If this GraphState holds only a single sample, set it from the given value.
             self.states[node_name][var_name] = value
-<<<<<<< HEAD
-        elif hasattr(value, "__len__") and hasattr(value, "copy"):
-            # If we are given an array of samples, confirm it is the correct length and use it.
-            if len(value) != self.num_samples:
-                raise ValueError(
-                    f"Incompatible number of samples when setting GraphState for node={node_name}, "
-                    f"variable={var_name}: {self.num_samples} vs {len(value)}."
-                )
-            if force_copy:
-                self.states[node_name][var_name] = value.copy()
-            else:
-                self.states[node_name][var_name] = value
-=======
         elif np.isscalar(value):
             # If the value is a scalar, expand it to the correct number of samples.
             self.states[node_name][var_name] = np.full(self.num_samples, value)
         elif len(value) != self.num_samples:
-            raise ValueError(f"Incompatible number of samples {self.num_samples} vs {len(value)}.")
+            raise ValueError(
+                f"Incompatible number of samples when setting GraphState for node={node_name}, "
+                f"variable={var_name}: {self.num_samples} vs {len(value)}."
+            )
         elif force_copy:
             self.states[node_name][var_name] = value.copy()
->>>>>>> 773eb55a
         else:
             self.states[node_name][var_name] = value
 
