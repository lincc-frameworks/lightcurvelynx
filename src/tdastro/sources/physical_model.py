--- conflicted
+++ resolved
@@ -478,50 +478,7 @@
             return results[0, :, :]
         return results
 
-<<<<<<< HEAD
     def evaluate_bandflux(self, passband_or_group, times, filters, state, rng_info=None) -> np.ndarray:
-=======
-    def sample_parameters(self, given_args=None, num_samples=1, rng_info=None):
-        """Sample the model's underlying parameters if they are provided by a function
-        or ParameterizedModel.
-
-        Parameters
-        ----------
-        given_args : dict, optional
-            A dictionary representing the given arguments for this sample run.
-            This can be used as the JAX PyTree for differentiation.
-        num_samples : int
-            A count of the number of samples to compute.
-            Default: 1
-        rng_info : numpy.random._generator.Generator, optional
-            A given numpy random number generator to use for this computation. If not
-            provided, the function uses the node's random number generator.
-        **kwargs : dict, optional
-            All the keyword arguments, including the values needed to sample
-            parameters.
-
-        Returns
-        -------
-        graph_state : GraphState
-            An object mapping graph parameters to their values.
-        """
-        # If the graph has not been sampled ever, update the node positions for every node.
-        if self.node_pos is None:
-            self.set_graph_positions()
-
-        graph_state = GraphState(num_samples)
-        if given_args is not None:
-            graph_state.update(given_args, all_fixed=True)
-
-        # We use the same seen_nodes for all sampling calls so each node
-        # is sampled at most one time regardless of link structure.
-        seen_nodes = {}
-        self._sample_helper(graph_state, seen_nodes, rng_info=rng_info)
-
-        return graph_state
-
-    def get_band_fluxes(self, passband_or_group, times, filters, state, rng_info=None) -> np.ndarray:
->>>>>>> 23d42317
         """Get the band fluxes for a given Passband or PassbandGroup.
 
         Parameters
@@ -600,12 +557,6 @@
         super().__init__(*args, **kwargs)
         self.band_pass_effects = []
 
-<<<<<<< HEAD
-=======
-        # Never apply redshift.
-        self.apply_redshift = False
-
->>>>>>> 23d42317
     def set_apply_redshift(self, apply_redshift):
         """Toggles the apply_redshift setting.
 
