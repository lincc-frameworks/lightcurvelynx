"""The base PhysicalModel used for all sources."""

from os import urandom

import numpy as np

from tdastro.astro_utils.passbands import Passband
from tdastro.astro_utils.redshift import RedshiftDistFunc, obs_to_rest_times_waves, rest_to_obs_flux
from tdastro.base_models import ParameterizedNode
from tdastro.graph_state import GraphState


class PhysicalModel(ParameterizedNode):
    """A physical model of a source of flux.

    Physical models can have fixed attributes (where you need to create a new model or use
    a setter function to change them) and settable model parameters that can be passed functions
    or constants and are stored in the graph's (external) graph_state dictionary.

    Physical models also support adding and applying a variety of effects, such as redshift.

    Parameterized values include:
      * dec - The object's declination in degrees.
      * distance - The object's luminosity distance in pc.
      * ra - The object's right ascension in degrees.
      * redshift - The object's redshift.
      * t0 - The t0 of the zero phase (if applicable), date.

    Attributes
    ----------
    apply_redshift : bool
        Indicates whether to apply the redshift.
    rest_frame_effects : list of EffectModel
        A list of effects to apply in the rest frame.
    obs_frame_effects : list of EffectModel
        A list of effects to apply in the observer frame.
    wave_extrapolation : WaveExtrapolationModel, optional
        The extrapolation model to use for wavelengths that fall outside
        the model's defined bounds.  If None then the model will use all zeros.

    Parameters
    ----------
    ra : float
        The object's right ascension (in degrees)
    dec : float
        The object's declination (in degrees)
    redshift : float
        The object's redshift.
    t0 : float
        The phase offset in MJD. For non-time-varying phenomena, this has no effect.
    distance : float
        The object's luminosity distance (in pc). If no value is provided and
        a cosmology parameter is given, the model will try to derive from
        the redshift and the cosmology.
<<<<<<< HEAD
=======
    background : PhysicalModel
        A source of background flux such as a host galaxy.
    wave_extrapolation : WaveExtrapolationModel, optional
        The extrapolation model to use for wavelengths that fall outside
        the model's defined bounds.  If None then the model will use all zeros.
>>>>>>> efc676de
    seed : int, optional
        The seed for a random number generator.
    **kwargs : dict, optional
        Any additional keyword arguments.
    """

    def __init__(
        self,
        ra=None,
        dec=None,
        redshift=None,
        t0=None,
        distance=None,
<<<<<<< HEAD
=======
        background=None,
        wave_extrapolation=None,
>>>>>>> efc676de
        seed=None,
        **kwargs,
    ):
        super().__init__(**kwargs)

        # Set the parameters for the model.
        self.add_parameter("ra", ra, allow_gradient=False)
        self.add_parameter("dec", dec, allow_gradient=False)
        self.add_parameter("redshift", redshift, allow_gradient=False)
        self.add_parameter("t0", t0)

        # If the luminosity distance is provided, use that. Otherwise try the
        # redshift value using the cosmology (if given). Finally, default to None.
        if distance is not None:
            self.add_parameter("distance", distance, allow_gradient=False)
        elif redshift is not None and kwargs.get("cosmology", None) is not None:
            self._redshift_func = RedshiftDistFunc(redshift=self.redshift, **kwargs)
            self.add_parameter("distance", self._redshift_func, allow_gradient=False)
        else:
            self.add_parameter("distance", None, allow_gradient=False)

        # Initialize the effect settings to their default values.
        self.apply_redshift = redshift is not None

        # Set the default effects.
        self.rest_frame_effects = []
        self.obs_frame_effects = []

        # Set the extrapolation for values outside the model's defined bounds.
        self.wave_extrapolation = wave_extrapolation

        # Get a default random number generator for this object, using the
        # given seed if one is provided.
        if seed is None:
            seed = int.from_bytes(urandom(4), "big")
        self._rng = np.random.default_rng(seed=seed)

<<<<<<< HEAD
=======
    def minwave(self):
        """Get the minimum wavelength of the model.

        Returns
        -------
        minwave : float or None
            The minimum wavelength of the model (in angstroms) or None
            if the model does not have a defined minimum wavelength.
        """
        return None

    def maxwave(self):
        """Get the maximum wavelength of the model.

        Returns
        -------
        maximum : float or None
            The maximum wavelength of the model (in angstroms) or None
            if the model does not have a defined maximum wavelength.
        """
        return None

    def set_graph_positions(self, seen_nodes=None):
        """Force an update of the graph structure (numbering of each node).

        Parameters
        ----------
        seen_nodes : set, optional
            A set of nodes that have already been processed to prevent infinite loops.
            Caller should not set.
        """
        if seen_nodes is None:
            seen_nodes = set()

        # Set the graph positions for each node, its background, and all of its effects.
        super().set_graph_positions(seen_nodes=seen_nodes)
        if self.background is not None:
            self.background.set_graph_positions(seen_nodes=seen_nodes)

>>>>>>> efc676de
    def set_apply_redshift(self, apply_redshift):
        """Toggles the apply_redshift setting.

        Parameters
        ----------
        apply_redshift : bool
            The new value for apply_redshift.
        """
        self.apply_redshift = apply_redshift

    def add_effect(self, effect):
        """Add an effect to the model.

        Parameters
        ----------
        effect : EffectModel
            The effect to add.
        """
        # Add any effect parameters that are not already in the model.
        for param_name, setter in effect.parameters.items():
            if param_name not in self.setters:
                self.add_parameter(param_name, setter, allow_gradient=False)

        # Add the effect to the appropriate list.
        if effect.rest_frame:
            self.rest_frame_effects.append(effect)
        else:
            self.obs_frame_effects.append(effect)

    def mask_by_time(self, times, graph_state=None):
        """Compute a mask for whether a given time is of interest for a given object.
        For example, a user can use this function to generate a mask to include
        only the observations of interest for a window around the supernova.

        Parameters
        ----------
        times : numpy.ndarray
            A length T array of observer frame timestamps in MJD.
        graph_state : GraphState, optional
            An object mapping graph parameters to their values.

        Returns
        -------
        time_mask : numpy.ndarray
            A length T array of Booleans indicating whether the time is of interest.
        """
        return np.full(len(times), True)

    def compute_flux(self, times, wavelengths, graph_state, **kwargs):
        """Draw effect-free rest frame flux densities.
        The rest-frame flux is defined as F_nu = L_nu / 4*pi*D_L**2,
        where D_L is the luminosity distance.

        Parameters
        ----------
        times : numpy.ndarray
            A length T array of rest frame timestamps in MJD.
        wavelengths : numpy.ndarray, optional
            A length N array of rest frame wavelengths (in angstroms).
        graph_state : GraphState
            An object mapping graph parameters to their values.
        **kwargs : dict, optional
            Any additional keyword arguments.

        Returns
        -------
        flux_density : numpy.ndarray
            A length T x N matrix of rest frame SED values (in nJy).
        """
        raise NotImplementedError()

<<<<<<< HEAD
    def _evaluate_single(self, times, wavelengths, state, rng_info=None, **kwargs):
        """Evaluate the model and apply the effects for a single, given graph state.
        This function applies redshift, computes the flux density for the object,
        applies rest frames effects, performs the redshift correction (if needed),
        and applies the observer frame effects.
=======
    def compute_flux_with_extrapolation(self, times, wavelengths, graph_state, **kwargs):
        """Draw effect-free observations for this object, extrapolating
        to wavelengths where the model is not defined.
>>>>>>> efc676de

        Parameters
        ----------
        times : numpy.ndarray
<<<<<<< HEAD
            A length T array of observer frame timestamps in MJD.
        wavelengths : numpy.ndarray
            A length N array of wavelengths (in angstroms).
        state : GraphState
            An object mapping graph parameters to their values with num_samples=1.
        rng_info : numpy.random._generator.Generator, optional
            A given numpy random number generator to use for this computation. If not
            provided, the function uses the node's random number generator.
        **kwargs : dict, optional
            All the other keyword arguments.
=======
            A length T array of rest frame timestamps.
        wavelengths : numpy.ndarray, optional
            A length N array of wavelengths (in angstroms).
        graph_state : GraphState
            An object mapping graph parameters to their values.
        **kwargs : dict, optional
           Any additional keyword arguments.
>>>>>>> efc676de

        Returns
        -------
        flux_density : numpy.ndarray
            A length T x N matrix of SED values (in nJy).
        """
<<<<<<< HEAD
        if state is None or state.num_samples != 1:
            raise ValueError("A GraphState with num_samples=1 required.")
        params = self.get_local_params(state)

        # Pre-effects are adjustments done to times and/or wavelengths, before flux density
        # computation. We skip if redshift is 0.0 since there is nothing to do.
        if self.apply_redshift and params["redshift"] != 0.0:
            if params.get("redshift", None) is None:
                raise ValueError("The 'redshift' parameter is required for redshifted models.")
            if params.get("t0", None) is None:
                raise ValueError("The 't0' parameter is required for redshifted models.")
            rest_times, rest_wavelengths = obs_to_rest_times_waves(
                times, wavelengths, params["redshift"], params["t0"]
            )
        else:
            rest_times = times
            rest_wavelengths = wavelengths

        # Compute the flux density for the object and apply any rest frame effects.
        flux_density = self.compute_flux(rest_times, rest_wavelengths, state, **kwargs)
        for effect in self.rest_frame_effects:
            flux_density = effect.apply(
                flux_density,
                times=rest_times,
                wavelengths=rest_wavelengths,
                rng_info=rng_info,
                **params,
            )

        # Post-effects are adjustments done to the flux density after computation.
        if self.apply_redshift and params["redshift"] != 0.0:
            # We have alread checked that redshift is not None.
            flux_density = rest_to_obs_flux(flux_density, params["redshift"])

        # Apply observer frame effects.
        for effect in self.obs_frame_effects:
            flux_density = effect.apply(
                flux_density,
                times=times,
                wavelengths=wavelengths,
                rng_info=rng_info,
                **params,
=======
        min_query_wave = np.min(wavelengths)
        min_valid_wave = self.minwave()
        if min_valid_wave is None:
            min_valid_wave = min_query_wave

        max_query_wave = np.max(wavelengths)
        max_valid_wave = self.maxwave()
        if max_valid_wave is None:
            max_valid_wave = max_query_wave

        # If no extrapolation is needed, just call compute the flux.
        if min_query_wave >= min_valid_wave and max_query_wave <= max_valid_wave:
            return self.compute_flux(times, wavelengths, graph_state, **kwargs)

        # Truncate the wavelengths on which we evaluate the model.
        before_mask = wavelengths < min_valid_wave
        after_mask = wavelengths > max_valid_wave
        in_range = ~before_mask & ~after_mask

        # Pad the wavelengths with the min and max values and compute the flux at those points.
        query_waves = np.concatenate(([min_valid_wave], wavelengths[in_range], [max_valid_wave]))
        computed_flux = self.compute_flux(times, query_waves, graph_state)

        # Initially zero pad the full array until we fill in the values with extrapolation.
        # We drop the first and last flux values since they were added to get the flux at the
        # min and max wavelengths.
        flux_density = np.zeros((len(times), len(wavelengths)))
        flux_density[:, in_range] = computed_flux[:, 1:-1]

        # Do extrapolation for wavelengths that fell outside the model's bounds.
        if self.wave_extrapolation is not None:
            # Compute the flux values before the model's first valid wavelength.
            flux_density[:, before_mask] = self.wave_extrapolation(
                min_valid_wave,
                computed_flux[:, 0],
                wavelengths[before_mask],
            )

            # Compute the flux values after the model's last valid wavelength.
            flux_density[:, after_mask] = self.wave_extrapolation(
                max_valid_wave,
                computed_flux[:, -1],
                wavelengths[after_mask],
>>>>>>> efc676de
            )

        return flux_density

    def evaluate(self, times, wavelengths, graph_state=None, given_args=None, rng_info=None, **kwargs):
        """Draw observations for this object and apply the noise.

        Parameters
        ----------
        times : numpy.ndarray
            A length T array of observer frame timestamps in MJD.
        wavelengths : numpy.ndarray
            A length N array of wavelengths (in angstroms).
        graph_state : GraphState, optional
            An object mapping graph parameters to their values.
        given_args : dict, optional
            A dictionary representing the given arguments for this sample run.
            This can be used as the JAX PyTree for differentiation.
        rng_info : numpy.random._generator.Generator, optional
            A given numpy random number generator to use for this computation. If not
            provided, the function uses the node's random number generator.
        **kwargs : dict, optional
            All the other keyword arguments.

        Returns
        -------
        flux_density : numpy.ndarray
            A length S x T x N matrix of SED values (in nJy), where S is the number of samples,
            T is the number of time steps, and N is the number of wavelengths.
            If S=1 then the function returns a T x N matrix.
        """
        # Make sure times and wavelengths are numpy arrays.
        times = np.asarray(times)
        wavelengths = np.asarray(wavelengths)

        # Check if we need to sample the graph.
        if graph_state is None:
            graph_state = self.sample_parameters(
                given_args=given_args, num_samples=1, rng_info=rng_info, **kwargs
            )

        results = np.empty((graph_state.num_samples, len(times), len(wavelengths)))
        for sample_num, state in enumerate(graph_state):
<<<<<<< HEAD
            # Compute the flux (applying all effects) and save the result.
            results[sample_num, :, :] = self._evaluate_single(
                times,
                wavelengths,
                state,
                rng_info=rng_info,
                **kwargs,
            )
=======
            params = self.get_local_params(state)

            # Pre-effects are adjustments done to times and/or wavelengths, before flux density
            # computation. We skip if redshift is 0.0 since there is nothing to do.
            if self.apply_redshift and params["redshift"] != 0.0:
                if params.get("redshift", None) is None:
                    raise ValueError("The 'redshift' parameter is required for redshifted models.")
                if params.get("t0", None) is None:
                    raise ValueError("The 't0' parameter is required for redshifted models.")
                rest_times, rest_wavelengths = obs_to_rest_times_waves(
                    times, wavelengths, params["redshift"], params["t0"]
                )
            else:
                rest_times = times
                rest_wavelengths = wavelengths

            # Compute the flux density for the current object, add in anything behind
            # the object, such as a host galaxy, and then apply rest frame effects.
            flux_density = self.compute_flux_with_extrapolation(rest_times, rest_wavelengths, state, **kwargs)
            if self.background is not None:
                flux_density += self.background.compute_flux_with_extrapolation(
                    rest_times,
                    rest_wavelengths,
                    state,
                    ra=params["ra"],
                    dec=params["dec"],
                    **kwargs,
                )
            for effect in self.rest_frame_effects:
                flux_density = effect.apply(
                    flux_density,
                    times=rest_times,
                    wavelengths=rest_wavelengths,
                    rng_info=rng_info,
                    **params,
                )

            # Post-effects are adjustments done to the flux density after computation.
            if self.apply_redshift and params["redshift"] != 0.0:
                # We have alread checked that redshift is not None.
                flux_density = rest_to_obs_flux(flux_density, params["redshift"])

            # Apply observer frame effects (in the observer's frame).
            for effect in self.obs_frame_effects:
                flux_density = effect.apply(
                    flux_density,
                    times=times,
                    wavelengths=wavelengths,
                    rng_info=rng_info,
                    **params,
                )

            # Save the result.
            results[sample_num, :, :] = flux_density
>>>>>>> efc676de

        if graph_state.num_samples == 1:
            return results[0, :, :]
        return results

    def sample_parameters(self, given_args=None, num_samples=1, rng_info=None):
        """Sample the model's underlying parameters if they are provided by a function
        or ParameterizedModel.

        Parameters
        ----------
        given_args : dict, optional
            A dictionary representing the given arguments for this sample run.
            This can be used as the JAX PyTree for differentiation.
        num_samples : int
            A count of the number of samples to compute.
            Default: 1
        rng_info : numpy.random._generator.Generator, optional
            A given numpy random number generator to use for this computation. If not
            provided, the function uses the node's random number generator.
        **kwargs : dict, optional
            All the keyword arguments, including the values needed to sample
            parameters.

        Returns
        -------
        graph_state : GraphState
            An object mapping graph parameters to their values.
        """
        # If the graph has not been sampled ever, update the node positions for
        # every node (model, background, effects).
        if self.node_pos is None:
            self.set_graph_positions()

        graph_state = GraphState(num_samples)
        if given_args is not None:
            graph_state.update(given_args, all_fixed=True)

        # We use the same seen_nodes for all sampling calls so each node
        # is sampled at most one time regardless of link structure.
        seen_nodes = {}
        self._sample_helper(graph_state, seen_nodes, rng_info=rng_info)

        return graph_state

    def get_band_fluxes(self, passband_or_group, times, filters, state) -> np.ndarray:
        """Get the band fluxes for a given Passband or PassbandGroup.

        Parameters
        ----------
        passband_or_group : Passband or PassbandGroup
            The passband (or passband group) to use.
        times : numpy.ndarray
            A length T array of observer frame timestamps in MJD.
        filters : numpy.ndarray or None
            A length T array of filter names. It may be None if
            passband_or_group is a Passband.
        state : GraphState
            An object mapping graph parameters to their values.

        Returns
        -------
        band_fluxes : numpy.ndarray
            A matrix of the band fluxes. If only one sample is provided in the GraphState,
            then returns a length T array. Otherwise returns a size S x T array where S is the
            number of samples in the graph state.
        """
        if isinstance(passband_or_group, Passband):
            if filters is not None and not np.all(filters == passband_or_group.filter_name):
                raise ValueError(
                    "If passband_or_group is a Passband, filters must either be None "
                    "or a list where every entry matches the given filter's name: "
                    f"{passband_or_group.filter_name}."
                )
            spectral_fluxes = self.evaluate(times, passband_or_group.waves, state)
            return passband_or_group.fluxes_to_bandflux(spectral_fluxes)

        if filters is None:
            raise ValueError("If passband_or_group is a PassbandGroup, filters must be provided.")
        filters = np.asarray(filters)

        band_fluxes = np.empty((state.num_samples, len(times)))
        for filter_name in np.unique(filters):
            passband = passband_or_group[filter_name]
            filter_mask = filters == filter_name
            spectral_fluxes = self.evaluate(times[filter_mask], passband.waves, state)
            band_fluxes[:, filter_mask] = passband.fluxes_to_bandflux(spectral_fluxes)

        if state.num_samples == 1:
            return band_fluxes[0, :]
        return band_fluxes<|MERGE_RESOLUTION|>--- conflicted
+++ resolved
@@ -52,14 +52,9 @@
         The object's luminosity distance (in pc). If no value is provided and
         a cosmology parameter is given, the model will try to derive from
         the redshift and the cosmology.
-<<<<<<< HEAD
-=======
-    background : PhysicalModel
-        A source of background flux such as a host galaxy.
     wave_extrapolation : WaveExtrapolationModel, optional
         The extrapolation model to use for wavelengths that fall outside
         the model's defined bounds.  If None then the model will use all zeros.
->>>>>>> efc676de
     seed : int, optional
         The seed for a random number generator.
     **kwargs : dict, optional
@@ -73,11 +68,7 @@
         redshift=None,
         t0=None,
         distance=None,
-<<<<<<< HEAD
-=======
-        background=None,
         wave_extrapolation=None,
->>>>>>> efc676de
         seed=None,
         **kwargs,
     ):
@@ -115,8 +106,6 @@
             seed = int.from_bytes(urandom(4), "big")
         self._rng = np.random.default_rng(seed=seed)
 
-<<<<<<< HEAD
-=======
     def minwave(self):
         """Get the minimum wavelength of the model.
 
@@ -156,7 +145,6 @@
         if self.background is not None:
             self.background.set_graph_positions(seen_nodes=seen_nodes)
 
->>>>>>> efc676de
     def set_apply_redshift(self, apply_redshift):
         """Toggles the apply_redshift setting.
 
@@ -228,22 +216,82 @@
         """
         raise NotImplementedError()
 
-<<<<<<< HEAD
+    def compute_flux_with_extrapolation(self, times, wavelengths, graph_state, **kwargs):
+        """Draw effect-free observations for this object, extrapolating
+        to wavelengths where the model is not defined.
+
+        Parameters
+        ----------
+        times : numpy.ndarray
+            A length T array of rest frame timestamps.
+        wavelengths : numpy.ndarray, optional
+            A length N array of wavelengths (in angstroms).
+        graph_state : GraphState
+            An object mapping graph parameters to their values.
+        **kwargs : dict, optional
+           Any additional keyword arguments.
+
+        Returns
+        -------
+        flux_density : numpy.ndarray
+            A length T x N matrix of SED values (in nJy).
+        """
+        min_query_wave = np.min(wavelengths)
+        min_valid_wave = self.minwave()
+        if min_valid_wave is None:
+            min_valid_wave = min_query_wave
+
+        max_query_wave = np.max(wavelengths)
+        max_valid_wave = self.maxwave()
+        if max_valid_wave is None:
+            max_valid_wave = max_query_wave
+
+        # If no extrapolation is needed, just call compute the flux.
+        if min_query_wave >= min_valid_wave and max_query_wave <= max_valid_wave:
+            return self.compute_flux(times, wavelengths, graph_state, **kwargs)
+
+        # Truncate the wavelengths on which we evaluate the model.
+        before_mask = wavelengths < min_valid_wave
+        after_mask = wavelengths > max_valid_wave
+        in_range = ~before_mask & ~after_mask
+
+        # Pad the wavelengths with the min and max values and compute the flux at those points.
+        query_waves = np.concatenate(([min_valid_wave], wavelengths[in_range], [max_valid_wave]))
+        computed_flux = self.compute_flux(times, query_waves, graph_state)
+
+        # Initially zero pad the full array until we fill in the values with extrapolation.
+        # We drop the first and last flux values since they were added to get the flux at the
+        # min and max wavelengths.
+        flux_density = np.zeros((len(times), len(wavelengths)))
+        flux_density[:, in_range] = computed_flux[:, 1:-1]
+
+        # Do extrapolation for wavelengths that fell outside the model's bounds.
+        if self.wave_extrapolation is not None:
+            # Compute the flux values before the model's first valid wavelength.
+            flux_density[:, before_mask] = self.wave_extrapolation(
+                min_valid_wave,
+                computed_flux[:, 0],
+                wavelengths[before_mask],
+            )
+
+            # Compute the flux values after the model's last valid wavelength.
+            flux_density[:, after_mask] = self.wave_extrapolation(
+                max_valid_wave,
+                computed_flux[:, -1],
+                wavelengths[after_mask],
+            )
+
+        return flux_density
+
     def _evaluate_single(self, times, wavelengths, state, rng_info=None, **kwargs):
         """Evaluate the model and apply the effects for a single, given graph state.
         This function applies redshift, computes the flux density for the object,
         applies rest frames effects, performs the redshift correction (if needed),
         and applies the observer frame effects.
-=======
-    def compute_flux_with_extrapolation(self, times, wavelengths, graph_state, **kwargs):
-        """Draw effect-free observations for this object, extrapolating
-        to wavelengths where the model is not defined.
->>>>>>> efc676de
-
-        Parameters
-        ----------
-        times : numpy.ndarray
-<<<<<<< HEAD
+
+        Parameters
+        ----------
+        times : numpy.ndarray
             A length T array of observer frame timestamps in MJD.
         wavelengths : numpy.ndarray
             A length N array of wavelengths (in angstroms).
@@ -254,22 +302,7 @@
             provided, the function uses the node's random number generator.
         **kwargs : dict, optional
             All the other keyword arguments.
-=======
-            A length T array of rest frame timestamps.
-        wavelengths : numpy.ndarray, optional
-            A length N array of wavelengths (in angstroms).
-        graph_state : GraphState
-            An object mapping graph parameters to their values.
-        **kwargs : dict, optional
-           Any additional keyword arguments.
->>>>>>> efc676de
-
-        Returns
-        -------
-        flux_density : numpy.ndarray
-            A length T x N matrix of SED values (in nJy).
-        """
-<<<<<<< HEAD
+        """
         if state is None or state.num_samples != 1:
             raise ValueError("A GraphState with num_samples=1 required.")
         params = self.get_local_params(state)
@@ -289,7 +322,7 @@
             rest_wavelengths = wavelengths
 
         # Compute the flux density for the object and apply any rest frame effects.
-        flux_density = self.compute_flux(rest_times, rest_wavelengths, state, **kwargs)
+        flux_density = self.compute_flux_with_extrapolation(rest_times, rest_wavelengths, state, **kwargs)
         for effect in self.rest_frame_effects:
             flux_density = effect.apply(
                 flux_density,
@@ -312,53 +345,7 @@
                 wavelengths=wavelengths,
                 rng_info=rng_info,
                 **params,
-=======
-        min_query_wave = np.min(wavelengths)
-        min_valid_wave = self.minwave()
-        if min_valid_wave is None:
-            min_valid_wave = min_query_wave
-
-        max_query_wave = np.max(wavelengths)
-        max_valid_wave = self.maxwave()
-        if max_valid_wave is None:
-            max_valid_wave = max_query_wave
-
-        # If no extrapolation is needed, just call compute the flux.
-        if min_query_wave >= min_valid_wave and max_query_wave <= max_valid_wave:
-            return self.compute_flux(times, wavelengths, graph_state, **kwargs)
-
-        # Truncate the wavelengths on which we evaluate the model.
-        before_mask = wavelengths < min_valid_wave
-        after_mask = wavelengths > max_valid_wave
-        in_range = ~before_mask & ~after_mask
-
-        # Pad the wavelengths with the min and max values and compute the flux at those points.
-        query_waves = np.concatenate(([min_valid_wave], wavelengths[in_range], [max_valid_wave]))
-        computed_flux = self.compute_flux(times, query_waves, graph_state)
-
-        # Initially zero pad the full array until we fill in the values with extrapolation.
-        # We drop the first and last flux values since they were added to get the flux at the
-        # min and max wavelengths.
-        flux_density = np.zeros((len(times), len(wavelengths)))
-        flux_density[:, in_range] = computed_flux[:, 1:-1]
-
-        # Do extrapolation for wavelengths that fell outside the model's bounds.
-        if self.wave_extrapolation is not None:
-            # Compute the flux values before the model's first valid wavelength.
-            flux_density[:, before_mask] = self.wave_extrapolation(
-                min_valid_wave,
-                computed_flux[:, 0],
-                wavelengths[before_mask],
-            )
-
-            # Compute the flux values after the model's last valid wavelength.
-            flux_density[:, after_mask] = self.wave_extrapolation(
-                max_valid_wave,
-                computed_flux[:, -1],
-                wavelengths[after_mask],
->>>>>>> efc676de
-            )
-
+            )
         return flux_density
 
     def evaluate(self, times, wavelengths, graph_state=None, given_args=None, rng_info=None, **kwargs):
@@ -400,7 +387,6 @@
 
         results = np.empty((graph_state.num_samples, len(times), len(wavelengths)))
         for sample_num, state in enumerate(graph_state):
-<<<<<<< HEAD
             # Compute the flux (applying all effects) and save the result.
             results[sample_num, :, :] = self._evaluate_single(
                 times,
@@ -409,62 +395,6 @@
                 rng_info=rng_info,
                 **kwargs,
             )
-=======
-            params = self.get_local_params(state)
-
-            # Pre-effects are adjustments done to times and/or wavelengths, before flux density
-            # computation. We skip if redshift is 0.0 since there is nothing to do.
-            if self.apply_redshift and params["redshift"] != 0.0:
-                if params.get("redshift", None) is None:
-                    raise ValueError("The 'redshift' parameter is required for redshifted models.")
-                if params.get("t0", None) is None:
-                    raise ValueError("The 't0' parameter is required for redshifted models.")
-                rest_times, rest_wavelengths = obs_to_rest_times_waves(
-                    times, wavelengths, params["redshift"], params["t0"]
-                )
-            else:
-                rest_times = times
-                rest_wavelengths = wavelengths
-
-            # Compute the flux density for the current object, add in anything behind
-            # the object, such as a host galaxy, and then apply rest frame effects.
-            flux_density = self.compute_flux_with_extrapolation(rest_times, rest_wavelengths, state, **kwargs)
-            if self.background is not None:
-                flux_density += self.background.compute_flux_with_extrapolation(
-                    rest_times,
-                    rest_wavelengths,
-                    state,
-                    ra=params["ra"],
-                    dec=params["dec"],
-                    **kwargs,
-                )
-            for effect in self.rest_frame_effects:
-                flux_density = effect.apply(
-                    flux_density,
-                    times=rest_times,
-                    wavelengths=rest_wavelengths,
-                    rng_info=rng_info,
-                    **params,
-                )
-
-            # Post-effects are adjustments done to the flux density after computation.
-            if self.apply_redshift and params["redshift"] != 0.0:
-                # We have alread checked that redshift is not None.
-                flux_density = rest_to_obs_flux(flux_density, params["redshift"])
-
-            # Apply observer frame effects (in the observer's frame).
-            for effect in self.obs_frame_effects:
-                flux_density = effect.apply(
-                    flux_density,
-                    times=times,
-                    wavelengths=wavelengths,
-                    rng_info=rng_info,
-                    **params,
-                )
-
-            # Save the result.
-            results[sample_num, :, :] = flux_density
->>>>>>> efc676de
 
         if graph_state.num_samples == 1:
             return results[0, :, :]
