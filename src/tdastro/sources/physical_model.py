"""The base PhysicalModel used for all sources."""

from tdastro.astro_utils.cosmology import RedshiftDistFunc
from tdastro.base_models import ParameterizedNode


class PhysicalModel(ParameterizedNode):
    """A physical model of a source of flux.

    Physical models can have fixed attributes (where you need to create a new model or use
    a setter function to change them) and settable model parameters that can be passed functions
    or constants and are stored in the graph's (external) graph_state dictionary.

    Physical models can also have special background pointers that link to another PhysicalModel
    producing flux. We can chain these to have a supernova in front of a star in front
    of a static background.

    Attributes
    ----------
    background : `PhysicalModel`
        A source of background flux such as a host galaxy.
    effects : `list`
        A list of effects to apply to an observations.

    Parameters
    ----------
    ra : `float`
        The object's right ascension (in degrees)
    dec : `float`
        The object's declination (in degrees)
    redshift : `float`
        The object's redshift.
    distance : `float`
        The object's luminosity distance (in pc). If no value is provided and
        a ``cosmology`` parameter is given, the model will try to derive from
        the redshift and the cosmology.
    background : `PhysicalModel`
        A source of background flux such as a host galaxy.
    **kwargs : `dict`, optional
        Any additional keyword arguments.
    """

    def __init__(self, ra=None, dec=None, redshift=None, distance=None, background=None, **kwargs):
        super().__init__(**kwargs)
        self.effects = []

        # Set RA, dec, and redshift from the parameters.
        self.add_parameter("ra", ra)
        self.add_parameter("dec", dec)
        self.add_parameter("redshift", redshift)

        # If the luminosity distance is provided, use that. Otherwise try the
        # redshift value using the cosmology (if given). Finally, default to None.
        if distance is not None:
            self.add_parameter("distance", distance)
        elif redshift is not None and kwargs.get("cosmology", None) is not None:
            self._redshift_func = RedshiftDistFunc(redshift=self.redshift, **kwargs)
            self.add_parameter("distance", self._redshift_func)
        else:
            self.add_parameter("distance", None)

        # Background is an object not a sampled parameter
        self.background = background

    def add_effect(self, effect, allow_dups=True, **kwargs):
        """Add a transformational effect to the PhysicalModel.
        Effects are applied in the order in which they are added.

        Parameters
        ----------
        effect : `EffectModel`
            The effect to apply.
        allow_dups : `bool`
            Allow multiple effects of the same type.
            Default = ``True``
        **kwargs : `dict`, optional
           Any additional keyword arguments.

        Raises
        ------
        Raises a ``AttributeError`` if the PhysicalModel does not have all of the
        required model parameters.
        """
        # Check that we have not added this effect before.
        if not allow_dups:
            effect_type = type(effect)
            for prev in self.effects:
                if effect_type == type(prev):
                    raise ValueError("Added the effect type to a model {effect_type} more than once.")

        self.effects.append(effect)

    def _evaluate(self, times, wavelengths, graph_state):
        """Draw effect-free observations for this object.

        Parameters
        ----------
        times : `numpy.ndarray`
            A length T array of timestamps.
        wavelengths : `numpy.ndarray`, optional
            A length N array of wavelengths.
        graph_state : `dict`
            A dictionary mapping graph parameters to their values.

        Returns
        -------
        flux_density : `numpy.ndarray`
            A length T x N matrix of SED values.
        """
        raise NotImplementedError()

    def evaluate(self, times, wavelengths, graph_state=None, **kwargs):
        """Draw observations for this object and apply the noise.

        Parameters
        ----------
        times : `numpy.ndarray`
            A length T array of timestamps.
        wavelengths : `numpy.ndarray`, optional
            A length N array of wavelengths.
        graph_state : `dict`, optional
            A given setting of all the parameters and their values. If this is not
            included then a random sampling is used.
        **kwargs : `dict`, optional
            All the other keyword arguments.

        Returns
        -------
        flux_density : `numpy.ndarray`
            A length T x N matrix of SED values.
        """
        if graph_state is None:
            graph_state = self.sample_parameters()
        params = self.get_local_params(graph_state)

        # Pre-effects are adjustments done to times and/or wavelengths, before flux density computation.
        for effect in self.effects:
            if hasattr(effect, "pre_effect"):
                times, wavelengths = effect.pre_effect(times, wavelengths, graph_state, **kwargs)

        # Compute the flux density for both the current object and add in anything
        # behind it, such as a host galaxy.
        flux_density = self._evaluate(times, wavelengths, graph_state, **kwargs)
        if self.background is not None:
            flux_density += self.background._evaluate(
                times,
                wavelengths,
                graph_state,
                ra=params["ra"],
                dec=params["dec"],
                **kwargs,
            )

        for effect in self.effects:
            flux_density = effect.apply(flux_density, wavelengths, graph_state, **kwargs)
        return flux_density

<<<<<<< HEAD
    def sample_parameters(self, **kwargs):
=======
    def sample_parameters(self, include_effects=True, given_args=None, **kwargs):
>>>>>>> b114bef2
        """Sample the model's underlying parameters if they are provided by a function
        or ParameterizedModel.

        Parameters
        ----------
<<<<<<< HEAD
=======
        include_effects : `bool`
            Resample the parameters for the effects models.
        given_args : `dict`, optional
            A dictionary representing the given arguments for this sample run.
            This can be used as the JAX PyTree for differentiation.
>>>>>>> b114bef2
        **kwargs : `dict`, optional
            All the keyword arguments, including the values needed to sample
            parameters.

        Returns
        -------
        graph_state : `dict`
            A dictionary mapping graph parameters to their values.
        """
<<<<<<< HEAD
        # If the graph has not been sampled ever, update the node positions for
        # every node (model, background, effects).
        if self._node_pos is None:
            nodes = set()
            self.update_graph_information(seen_nodes=nodes)
            if self.background is not None:
                self.background.update_graph_information(seen_nodes=nodes)
            for effect in self.effects:
                effect.update_graph_information(seen_nodes=nodes)
=======
        args_to_use = {}
        if given_args is not None:
            args_to_use.update(given_args)
        if kwargs is not None:
            args_to_use.update(kwargs)
>>>>>>> b114bef2

        # We use the same seen_nodes for all sampling calls so each node
        # is sampled at most one time regardless of link structure.
        graph_state = {}
        seen_nodes = {}
        if self.background is not None:
<<<<<<< HEAD
            self.background._sample_helper(graph_state, seen_nodes, **kwargs)
        self._sample_helper(graph_state, seen_nodes, **kwargs)

        for effect in self.effects:
            effect._sample_helper(graph_state, seen_nodes, **kwargs)

        return graph_state
=======
            self.background._sample_helper(seen_nodes, given_args=args_to_use)
        self._sample_helper(seen_nodes, given_args=args_to_use)

        if include_effects:
            for effect in self.effects:
                effect._sample_helper(seen_nodes, given_args=args_to_use)

    def resample_and_compute(self, given_args=None):
        """A helper function for JAX gradients that runs the sampling then computation.
        Parameters
        ----------
        given_args : `dict`, optional
            A dictionary representing the given arguments for this sample run.
            This can be used as the JAX PyTree for differentiation.
        """
        self.sample_parameters(given_args)
        return self.compute()
>>>>>>> b114bef2
<|MERGE_RESOLUTION|>--- conflicted
+++ resolved
@@ -155,24 +155,15 @@
             flux_density = effect.apply(flux_density, wavelengths, graph_state, **kwargs)
         return flux_density
 
-<<<<<<< HEAD
-    def sample_parameters(self, **kwargs):
-=======
-    def sample_parameters(self, include_effects=True, given_args=None, **kwargs):
->>>>>>> b114bef2
+    def sample_parameters(self, given_args=None, **kwargs):
         """Sample the model's underlying parameters if they are provided by a function
         or ParameterizedModel.
 
         Parameters
         ----------
-<<<<<<< HEAD
-=======
-        include_effects : `bool`
-            Resample the parameters for the effects models.
         given_args : `dict`, optional
             A dictionary representing the given arguments for this sample run.
             This can be used as the JAX PyTree for differentiation.
->>>>>>> b114bef2
         **kwargs : `dict`, optional
             All the keyword arguments, including the values needed to sample
             parameters.
@@ -182,7 +173,6 @@
         graph_state : `dict`
             A dictionary mapping graph parameters to their values.
         """
-<<<<<<< HEAD
         # If the graph has not been sampled ever, update the node positions for
         # every node (model, background, effects).
         if self._node_pos is None:
@@ -192,43 +182,22 @@
                 self.background.update_graph_information(seen_nodes=nodes)
             for effect in self.effects:
                 effect.update_graph_information(seen_nodes=nodes)
-=======
+
         args_to_use = {}
         if given_args is not None:
             args_to_use.update(given_args)
         if kwargs is not None:
             args_to_use.update(kwargs)
->>>>>>> b114bef2
 
         # We use the same seen_nodes for all sampling calls so each node
         # is sampled at most one time regardless of link structure.
         graph_state = {}
         seen_nodes = {}
         if self.background is not None:
-<<<<<<< HEAD
-            self.background._sample_helper(graph_state, seen_nodes, **kwargs)
-        self._sample_helper(graph_state, seen_nodes, **kwargs)
+            self.background._sample_helper(graph_state, seen_nodes, args_to_use, **kwargs)
+        self._sample_helper(graph_state, seen_nodes, args_to_use, **kwargs)
 
         for effect in self.effects:
-            effect._sample_helper(graph_state, seen_nodes, **kwargs)
-
-        return graph_state
-=======
-            self.background._sample_helper(seen_nodes, given_args=args_to_use)
-        self._sample_helper(seen_nodes, given_args=args_to_use)
-
-        if include_effects:
-            for effect in self.effects:
-                effect._sample_helper(seen_nodes, given_args=args_to_use)
-
-    def resample_and_compute(self, given_args=None):
-        """A helper function for JAX gradients that runs the sampling then computation.
-        Parameters
-        ----------
-        given_args : `dict`, optional
-            A dictionary representing the given arguments for this sample run.
-            This can be used as the JAX PyTree for differentiation.
-        """
-        self.sample_parameters(given_args)
-        return self.compute()
->>>>>>> b114bef2
+            effect._sample_helper(graph_state, seen_nodes, args_to_use, **kwargs)
+
+        return graph_state