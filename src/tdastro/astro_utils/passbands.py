--- conflicted
+++ resolved
@@ -85,14 +85,10 @@
             f"{', '.join(self.passbands.keys())}"
         )
 
-<<<<<<< HEAD
-    def _load_preset(self, preset: str, table_dir: Optional[str], **kwargs) -> None:
-=======
     def __len__(self) -> int:
         return len(self.passbands)
 
-    def _load_preset(self, preset: str, **kwargs) -> None:
->>>>>>> ad925bcf
+    def _load_preset(self, preset: str, table_dir: Optional[str], **kwargs) -> None:
         """Load a pre-defined set of passbands.
 
         Parameters
