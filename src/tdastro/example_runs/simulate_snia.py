--- conflicted
+++ resolved
@@ -201,11 +201,7 @@
     res["flux_fnu"] = flux_nJy
 
     # Compute the band_flixes over just the given filters.
-<<<<<<< HEAD
-    bandfluxes_perfect = source.evaluate_bandflux(passbands, times, filters, state)
-=======
     bandfluxes_perfect = source.evaluate_band_fluxes(passbands, times, filters, state)
->>>>>>> d399caef
     res["bandfluxes_perfect"] = bandfluxes_perfect
 
     bandfluxes_error = opsim.bandflux_error_point_source(bandfluxes_perfect, obs_index)
