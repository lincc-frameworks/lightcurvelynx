{
 "cells": [
  {
   "cell_type": "markdown",
   "metadata": {},
   "source": [
    "# Advanced Parameter Sampling\n",
    "\n",
    "This tutorial builds off the \"Sampling Parameters\" notebook to describe how to implement more complex dependencies between parameters.\n",
    "\n",
    "## Core Concepts\n",
    "\n",
    "In the \"Sampling Parameters\" notebook, we introduced a few core concepts that will be heavily used throughout this notebook and are worth reviewing:\n",
    "\n",
    "* A *parameters* is effectively a variable in the mathematical equations that is instantiated during a round of sampling. A simple model might contain a handful of parameters for everything from position on the sky (RA, Dec) to inherent physical quantities (hostmass) to purely functional parameters (curve decay rate). \n",
    "* A `ParameterizedNode` is a computational unit for working with parameters. These nodes provide the code that defines the recipe for computing its own parameters. These nodes may use inputs that are parameters computed within other nodes.\n",
    "* A `GraphState` is a data structure that holds the sampled values for all the parameters in the model. Each `ParameterizedNode` object is stateless and does not store information about the parameters themselves. Instead all operations take a `GraphState` that contains the necessary input parameters and will store the corresponding output parameters.\n",
    "\n",
    "The combined values of **all** the parameters in the graph define a single sample of the model's parameters.\n",
    "\n",
    "## Basic Chaining\n",
    "\n",
    "We can use one `ParameterizedNode` object to provide parameters for another object. As described in the previous notebook, this chaining can use the output of a node as the input to another node:"
   ]
  },
  {
   "cell_type": "code",
   "execution_count": null,
   "metadata": {},
   "outputs": [],
   "source": [
    "import numpy as np\n",
    "\n",
    "from tdastro.math_nodes.np_random import NumpyRandomFunc\n",
    "from tdastro.sources.basic_models import ConstantSEDModel\n",
    "\n",
    "brightness_dist = NumpyRandomFunc(\"normal\", loc=20.0, scale=2.0, node_label=\"brightness_dist\")\n",
    "source = ConstantSEDModel(brightness=brightness_dist, node_label=\"test_source\")\n",
    "state = source.sample_parameters(num_samples=10)\n",
    "print(state[\"test_source\"][\"brightness\"])"
   ]
  },
  {
   "cell_type": "markdown",
   "metadata": {},
   "source": [
    "In this example, the value of the source's brightness parameter is taken from the output of the brightness_dist node. Since that node is generating samples from a normal distribution, the source's brightness is being sampled as a normal distribution.\n",
    "\n",
    "We can also reference another node's parameter using the dot notation:"
   ]
  },
  {
   "cell_type": "code",
   "execution_count": null,
   "metadata": {},
   "outputs": [],
   "source": [
    "ra_node = NumpyRandomFunc(\"uniform\", low=0.0, high=360.0)\n",
    "host = ConstantSEDModel(brightness=15.0, ra=ra_node, dec=2.0, node_label=\"host\")\n",
    "source = ConstantSEDModel(brightness=10.0, ra=host.ra, dec=host.dec, node_label=\"source\")\n",
    "state = source.sample_parameters(num_samples=10)\n",
    "print(\"Host RA:\", state[\"host\"][\"ra\"])\n",
    "print(\"Source RA:\", state[\"source\"][\"ra\"])"
   ]
  },
  {
   "cell_type": "markdown",
   "metadata": {},
   "source": [
    "Here we see that the source's RA is simply a copy of the host's RA. \n",
    "\n",
    "## Sampling from Known Values\n",
    "\n",
    "TDAstro provides multiple `ParameterizedNode` subclasses for selecting known values in math_nodes/given_sampler.py. These can be used for testing, allowing a user to input different (but known) values for each sample. As we will see later in this notebook, they can also be combined with other node types to do more complex computations.\n",
    "\n",
    "### BinarySampler\n",
    "\n",
    "The `BinarySampler` node returns a single True or False value for each sample. This is specifically designed for is probabilistically applying effects or making decisions in the simulation."
   ]
  },
  {
   "cell_type": "code",
   "execution_count": null,
   "metadata": {},
   "outputs": [],
   "source": [
    "from tdastro.math_nodes.given_sampler import BinarySampler\n",
    "\n",
    "apply_effect = BinarySampler(0.25, node_label=\"apply_effect\")\n",
    "states = apply_effect.sample_parameters(num_samples=5000)\n",
    "\n",
    "num_true = np.count_nonzero(states[\"apply_effect\"][\"function_node_result\"])\n",
    "print(f\"Returned {num_true} TRUE and {5000 - num_true} FALSE\")"
   ]
  },
  {
   "cell_type": "markdown",
   "metadata": {},
   "source": [
    "### GivenValueList\n",
    "\n",
    "The `GivenValueList` node returns the values from a given list (in the order in which they are given). This is primarily used for testing:"
   ]
  },
  {
   "cell_type": "code",
   "execution_count": null,
   "metadata": {},
   "outputs": [],
   "source": [
    "from tdastro.math_nodes.given_sampler import GivenValueList\n",
    "\n",
    "brightness_dist = GivenValueList([18.0, 20.0, 22.0])\n",
    "source = ConstantSEDModel(brightness=brightness_dist, node_label=\"test_source\")\n",
    "state = source.sample_parameters(num_samples=3)\n",
    "print(state[\"test_source\"][\"brightness\"])"
   ]
  },
  {
   "cell_type": "markdown",
   "metadata": {},
   "source": [
    "### GivenValueSampler\n",
    "\n",
    "The `GivenValueSampler` node returns a random value (with replacement) from a given list:"
   ]
  },
  {
   "cell_type": "code",
   "execution_count": null,
   "metadata": {},
   "outputs": [],
   "source": [
    "from tdastro.math_nodes.given_sampler import GivenValueSampler\n",
    "\n",
    "brightness_dist = GivenValueSampler([18.0, 20.0, 22.0])\n",
    "source = ConstantSEDModel(brightness=brightness_dist, node_label=\"test_source\")\n",
    "state = source.sample_parameters(num_samples=10)\n",
    "print(state[\"test_source\"][\"brightness\"])"
   ]
  },
  {
   "cell_type": "markdown",
   "metadata": {},
   "source": [
    "### GivenValueSelector\n",
    "\n",
    "The `GivenValueSelector` node takes a single input parameter *index* and uses that to lookup the parameter's value from a given list:"
   ]
  },
  {
   "cell_type": "code",
   "execution_count": null,
   "metadata": {},
   "outputs": [],
   "source": [
    "from tdastro.math_nodes.given_sampler import GivenValueSelector\n",
    "\n",
    "brightness_dist = GivenValueSelector([18.0, 20.0, 22.0], index=2)\n",
    "source = ConstantSEDModel(brightness=brightness_dist, node_label=\"test_source\")\n",
    "state = source.sample_parameters(num_samples=10)\n",
    "print(state[\"test_source\"][\"brightness\"])"
   ]
  },
  {
   "cell_type": "markdown",
   "metadata": {},
   "source": [
    "## Combining Node Types\n",
    "\n",
    "We can perform complex sampling operations by combining multiple types of nodes. For example, imagine that we wanted to sample from a list of known objects where we have a list of the RAs, decs, brightness, and redshifts. We can combine a random selection of the object's index with nodes that look up the value for that object index in each of the corresponding lists:"
   ]
  },
  {
   "cell_type": "code",
   "execution_count": null,
   "metadata": {},
   "outputs": [],
   "source": [
    "ra_list = [10.0, 20.0, 30.0, 40.0, 50.0]\n",
    "dec_list = [1.0, 2.0, 3.0, 4.0, 5.0]\n",
    "brightness_list = [15.0, 16.0, 17.0, 18.0, 19.0]\n",
    "\n",
    "index_dist = GivenValueSampler(5)\n",
    "source = ConstantSEDModel(\n",
    "    brightness=GivenValueSelector(brightness_list, index=index_dist),\n",
    "    ra=GivenValueSelector(ra_list, index=index_dist),\n",
    "    dec=GivenValueSelector(dec_list, index=index_dist),\n",
    "    node_label=\"source\",\n",
    ")\n",
    "\n",
    "state = source.sample_parameters(num_samples=10)\n",
    "for i in range(10):\n",
    "    ra = state[\"source\"][\"ra\"][i]\n",
    "    dec = state[\"source\"][\"dec\"][i]\n",
    "    brightness = state[\"source\"][\"brightness\"][i]\n",
    "    print(f\"Sample {i + 1}: ({ra}, {dec}) = {brightness}\")"
   ]
  },
  {
   "cell_type": "markdown",
   "metadata": {},
   "source": [
    "The `GivenValueSampler` node chooses an object index value from the range [0, 5). The output of this node (the index) is passed as the input to multiple `GivenValueSelector` nodes to extract the corresponding element from each of the lists.\n",
    "\n",
    "Any important consideration is that each node in the graph is only sampled once. This means a *single* index is chosen and used for all three lists. For each sample, the value of all parameters (RA, Dec, and brightness) will be consistent for a single object.\n",
    "\n",
<<<<<<< HEAD
    "For other examples of how these types of nodes can be combined, see the implementation of the `MultiLightcurveSource` and the `RandomMultiObjectModel` models."
=======
    "For other examples of how these types of nodes can be combined, see the implementation of the `MultiLightcurveTemplateModel` and the `RandomMultiSourceModel` models."
>>>>>>> 78b334f6
   ]
  },
  {
   "cell_type": "markdown",
   "metadata": {},
   "source": [
    "## Sampling from Tables\n",
    "\n",
    "Instead of lists, we might want to extract values from tabular data represented as an a dictionary, AstroPy Table, or Pandas Dataframe. The `TableSampler` node will sampling a row from given tabular data and store a unique parameter for each column of the table.\n",
    "\n",
    "For example we can create a table columns 'A', 'B', and 'C' and sample from those:"
   ]
  },
  {
   "cell_type": "code",
   "execution_count": null,
   "metadata": {},
   "outputs": [],
   "source": [
    "from astropy.table import Table\n",
    "\n",
    "from tdastro.math_nodes.given_sampler import TableSampler\n",
    "\n",
    "raw_data_dict = {\n",
    "    \"A\": [1, 2, 3, 4, 5, 6, 7, 8],\n",
    "    \"B\": [2, 3, 4, 5, 4, 3, 2, 1],\n",
    "    \"C\": [3, 4, 5, 6, 7, 8, 9, 10],\n",
    "}\n",
    "data = Table(raw_data_dict)\n",
    "\n",
    "table_node = TableSampler(data, in_order=True, node_label=\"node\")\n",
    "state = table_node.sample_parameters(num_samples=3)\n",
    "print(state)"
   ]
  },
  {
   "cell_type": "markdown",
   "metadata": {},
   "source": [
    "The `in_order` flag tells the node whether to extract the rows in order (`True`) or randomly with replacement (`False`).\n",
    "\n",
    "As with other node types, we can use the dot notation to use these values as input for other models. For example, let’s assume that the 'B' column corresponds to Brightness, 'A' corresponds to RA, and 'C' is not used."
   ]
  },
  {
   "cell_type": "code",
   "execution_count": null,
   "metadata": {},
   "outputs": [],
   "source": [
    "table_node = TableSampler(data, in_order=False, node_label=\"node\")\n",
    "source = ConstantSEDModel(\n",
    "    brightness=table_node.B,\n",
    "    ra=table_node.A,\n",
    "    node_label=\"source\",\n",
    ")\n",
    "\n",
    "state = source.sample_parameters(num_samples=10)\n",
    "print(state)"
   ]
  }
 ],
 "metadata": {
  "kernelspec": {
   "display_name": "tdastro",
   "language": "python",
   "name": "python3"
  },
  "language_info": {
   "codemirror_mode": {
    "name": "ipython",
    "version": 3
   },
   "file_extension": ".py",
   "mimetype": "text/x-python",
   "name": "python",
   "nbconvert_exporter": "python",
   "pygments_lexer": "ipython3",
   "version": "3.10.4"
  }
 },
 "nbformat": 4,
 "nbformat_minor": 2
}<|MERGE_RESOLUTION|>--- conflicted
+++ resolved
@@ -205,11 +205,7 @@
     "\n",
     "Any important consideration is that each node in the graph is only sampled once. This means a *single* index is chosen and used for all three lists. For each sample, the value of all parameters (RA, Dec, and brightness) will be consistent for a single object.\n",
     "\n",
-<<<<<<< HEAD
-    "For other examples of how these types of nodes can be combined, see the implementation of the `MultiLightcurveSource` and the `RandomMultiObjectModel` models."
-=======
-    "For other examples of how these types of nodes can be combined, see the implementation of the `MultiLightcurveTemplateModel` and the `RandomMultiSourceModel` models."
->>>>>>> 78b334f6
+    "For other examples of how these types of nodes can be combined, see the implementation of the `MultiLightcurveTemplateModel` and the `RandomMultiObjectModel` models."
    ]
   },
   {
