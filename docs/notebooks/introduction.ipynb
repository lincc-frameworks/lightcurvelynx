--- conflicted
+++ resolved
@@ -153,11 +153,7 @@
     "\n",
     "Users can add effects to their physical model objects to account for real world aspects such as noise and dust extinction. For more detail on effects, including how to define your own, see the `adding_effects.ipynb` notebook.\n",
     "\n",
-<<<<<<< HEAD
-    "Note: Detector noise and redshift are not added effects, but rather automatically applied. Redshift effects are applied to SED-type models only based on the object's `redshift` parameter. Detector noise is applied to all model types from the `OpSim` information (see the `OpSim` section below for more details).\n",
-=======
-    "Note: Detector noise and redshift are not added effects, but rather automatically applied. Redshift effects are applied based on the `PhysicalModel` object's `redshift` parameter. Detector noise is applied from the `ObsTable` information (see the `ObsTable` section below for more details).\n",
->>>>>>> 55af270a
+    "Note: Detector noise and redshift are not added effects, but rather automatically applied. Redshift effects are applied to SED-type models only based on the object's `redshift` parameter. Detector noise is applied to all model types from the `ObsTable` information (see the `ObsTable` section below for more details).\n",
     "\n",
     "For this demo, we add a simple white noise effect to the source (rest frame). For real simulations we would want to add a range of effects, such as dust extinction."
    ]
